# coding=utf-8
# Copyright (c) 2021-22, NVIDIA CORPORATION.  All rights reserved.
#
# Licensed under the Apache License, Version 2.0 (the "License");
# you may not use this file except in compliance with the License.
# You may obtain a copy of the License at
#
#     http://www.apache.org/licenses/LICENSE-2.0
#
# Unless required by applicable law or agreed to in writing, software
# distributed under the License is distributed on an "AS IS" BASIS,
# WITHOUT WARRANTIES OR CONDITIONS OF ANY KIND, either express or implied.
# See the License for the specific language governing permissions and
# limitations under the License.


# Parts of the code here are adapted from PyTorch
# repo: https://github.com/pytorch/pytorch
from typing import Optional, Dict, Tuple, List
import warnings

import torch
import torch.nn.functional as F
import torch.nn.init as init
from torch.nn.parameter import Parameter

from apex._autocast_utils import _cast_if_autocast_enabled
from apex.transformer.parallel_state import get_tensor_model_parallel_group
from apex.transformer.parallel_state import get_tensor_model_parallel_rank
from apex.transformer.parallel_state import get_tensor_model_parallel_world_size
from apex.transformer.utils import divide
from apex.transformer.tensor_parallel.mappings import copy_to_tensor_model_parallel_region
from apex.transformer.tensor_parallel.mappings import gather_from_tensor_model_parallel_region
from apex.transformer.tensor_parallel.mappings import reduce_from_tensor_model_parallel_region
from apex.transformer.tensor_parallel.mappings import scatter_to_tensor_model_parallel_region
from apex.transformer.tensor_parallel.mappings import reduce_scatter_to_sequence_parallel_region
from apex.transformer.tensor_parallel.random import get_cuda_rng_tracker
from apex.transformer.tensor_parallel.utils import VocabUtility
from apex.transformer.log_util import get_transformer_logger


_logger = get_transformer_logger(__name__)


_grad_accum_fusion_available = True
try:
    import fused_weight_gradient_mlp_cuda
except ImportError:
    _grad_accum_fusion_available = False


_MODEL_PARALLEL_ATTRIBUTE_DEFAULTS = {
    "tensor_model_parallel": False,
    "partition_dim": -1,
    "partition_stride": 1,
}


def param_is_not_tensor_parallel_duplicate(param: torch.Tensor) -> bool:
    return (hasattr(param, "tensor_model_parallel") and param.tensor_model_parallel) or (
        get_tensor_model_parallel_rank() == 0
    )


def set_tensor_model_parallel_attributes(tensor: torch.Tensor, is_parallel: bool, dim: int, stride: int) -> None:
    # Make sure the attributes are not set.
    for attribute in _MODEL_PARALLEL_ATTRIBUTE_DEFAULTS:
        assert not hasattr(tensor, attribute)
    # Set the attributes.
    setattr(tensor, "tensor_model_parallel", is_parallel)
    setattr(tensor, "partition_dim", dim)
    setattr(tensor, "partition_stride", stride)


def set_defaults_if_not_set_tensor_model_parallel_attributes(tensor: torch.Tensor) -> None:
    def maybe_set(attribute, value):
        if not hasattr(tensor, attribute):
            setattr(tensor, attribute, value)

    for attribute in _MODEL_PARALLEL_ATTRIBUTE_DEFAULTS:
        maybe_set(attribute, _MODEL_PARALLEL_ATTRIBUTE_DEFAULTS[attribute])


def copy_tensor_model_parallel_attributes(destination_tensor: torch.Tensor, source_tensor: torch.Tensor) -> None:
    def maybe_copy(attribute):
        if hasattr(source_tensor, attribute):
            setattr(destination_tensor, attribute, getattr(source_tensor, attribute))

    for attribute in _MODEL_PARALLEL_ATTRIBUTE_DEFAULTS:
        maybe_copy(attribute)


def _initialize_affine_weight_gpu(weight, init_method, partition_dim, stride=1):
    """Initialize affine weight for model parallel on GPU.

    Args:
        weight (Parameter):
        init_method (Callable[[Tensor], None]): Taking a Tensor and initialize its elements.
        partition_dim (int): Dimension to apply partition.
        stride (int):
    """

    set_tensor_model_parallel_attributes(tensor=weight, is_parallel=True, dim=partition_dim, stride=stride)

    with get_cuda_rng_tracker().fork():
        init_method(weight)


# TODO (mkozuki): Re-consider removing params_dtype from arguments to make this
# more parallel with _initialize_affine_weight_gpu
def _initialize_affine_weight_cpu(
    weight,
    output_size,
    input_size,
    per_partition_size,
    partition_dim,
    init_method,
    stride=1,
    return_master_weight=False,
    *,
    params_dtype=torch.float32,
):
    """Initialize affine weight for model parallel.

    Build the master weight on all processes and scatter
    the relevant chunk."""

    set_tensor_model_parallel_attributes(tensor=weight, is_parallel=True, dim=partition_dim, stride=stride)

    # Initialize master weight
    master_weight = torch.empty(output_size, input_size, dtype=torch.float, requires_grad=False)
    init_method(master_weight)
    master_weight = master_weight.to(dtype=params_dtype)

    # Split and copy
    per_partition_per_stride_size = divide(per_partition_size, stride)
    weight_list = torch.split(master_weight, per_partition_per_stride_size, dim=partition_dim)
    rank = get_tensor_model_parallel_rank()
    world_size = get_tensor_model_parallel_world_size()
    my_weight_list = weight_list[rank::world_size]

    with torch.no_grad():
        torch.cat(my_weight_list, dim=partition_dim, out=weight)
    if return_master_weight:
        return master_weight
    return None


class VocabParallelEmbedding(torch.nn.Module):
    """Embedding parallelized in the vocabulary dimension.

    This is mainly adapted from torch.nn.Embedding and all the default
    values are kept.
    Arguments:
        num_embeddings: vocabulary size.
        embedding_dim: size of hidden state.
        init_method: method to initialize weights.
    """

    def __init__(
        self,
        num_embeddings: int,
        embedding_dim: int,
        init_method=init.xavier_normal_,
        *,
        params_dtype: torch.dtype = torch.float32,
        use_cpu_initialization: bool = False,
    ):
        super().__init__()
        # Keep the input dimensions.
        self.num_embeddings = num_embeddings
        self.embedding_dim = embedding_dim
        # Set the detauls for compatibility.
        self.padding_idx = None
        self.max_norm = None
        self.norm_type = 2.0
        self.scale_grad_by_freq = False
        self.sparse = False
        self._weight = None
        self.tensor_model_parallel_size = get_tensor_model_parallel_world_size()
        # Divide the weight matrix along the vocabulary dimension.
        (self.vocab_start_index, self.vocab_end_index,) = VocabUtility.vocab_range_from_global_vocab_size(
            self.num_embeddings, get_tensor_model_parallel_rank(), self.tensor_model_parallel_size,
        )
        self.num_embeddings_per_partition = self.vocab_end_index - self.vocab_start_index

        # Allocate weights and initialize.
        if use_cpu_initialization:
            self.weight = Parameter(
                torch.empty(self.num_embeddings_per_partition, self.embedding_dim, dtype=params_dtype,)
            )
            _initialize_affine_weight_cpu(
                self.weight,
                self.num_embeddings,
                self.embedding_dim,
                self.num_embeddings_per_partition,
                0,
                init_method,
                params_dtype=params_dtype,
            )
        else:
            self.weight = Parameter(
                torch.empty(
                    self.num_embeddings_per_partition,
                    self.embedding_dim,
                    device=torch.cuda.current_device(),
                    dtype=params_dtype,
                )
            )
            _initialize_affine_weight_gpu(self.weight, init_method, partition_dim=0, stride=1)

    def forward(self, input_):
        if self.tensor_model_parallel_size > 1:
            # Build the mask.
            input_mask = (input_ < self.vocab_start_index) | (input_ >= self.vocab_end_index)
            # Mask the input.
            masked_input = input_.clone() - self.vocab_start_index
            masked_input[input_mask] = 0
        else:
            masked_input = input_
            # Get the embeddings.
        output_parallel = F.embedding(
            masked_input,
            self.weight,
            self.padding_idx,
            self.max_norm,
            self.norm_type,
            self.scale_grad_by_freq,
            self.sparse,
        )
        # Mask the output embedding.
        if self.tensor_model_parallel_size > 1:
            output_parallel[input_mask, :] = 0.0
        # Reduce across all the model parallel GPUs.
        output = reduce_from_tensor_model_parallel_region(output_parallel)
        return output


class LinearWithGradAccumulationAndAsyncCommunication(torch.autograd.Function):
    """Linear layer execution with asynchronous communication and gradient accumulation fusion in backprop."""

    @staticmethod
    def forward(
        ctx,
        input: torch.Tensor,
        weight: torch.Tensor,
        bias: Optional[torch.Tensor],
        gradient_accumulation_fusion: bool,
        async_grad_allreduce: bool,
        sequence_parallel_enabled: bool,
        use_16bit_in_wgrad_accum_fusion: bool = False,
    ):
        ctx.save_for_backward(input, weight)
        ctx.use_bias = bias is not None
        ctx.gradient_accumulation_fusion = gradient_accumulation_fusion
        ctx.async_grad_allreduce = async_grad_allreduce
        ctx.sequence_parallel_enabled = sequence_parallel_enabled
        ctx.use_16bit_in_wgrad_accum_fusion = use_16bit_in_wgrad_accum_fusion

        if ctx.sequence_parallel_enabled:
            world_size = get_tensor_model_parallel_world_size()
            # `input` is supposed to be 3D and its order of dimension is [sequence, batch, hidden]
            shape = list(input.shape)
            shape[0] *= world_size

            all_gather_buffer = torch.empty(
<<<<<<< HEAD
                shape, dtype=input.dtype, device=torch.cuda.current_device(), requires_grad=False,
=======
                shape,
                dtype=input.dtype,
                device=torch.cuda.current_device(),
                requires_grad=False,
>>>>>>> 48395848
            )
            torch.distributed._all_gather_base(all_gather_buffer, input, group=get_tensor_model_parallel_group())
            total_input = all_gather_buffer
        else:
            total_input = input
        output = torch.matmul(total_input, weight.t())
        if bias is not None:
            output = output + bias
        return output

    @staticmethod
    def backward(ctx, grad_output):
        input, weight = ctx.saved_tensors
        use_bias = ctx.use_bias

        if ctx.sequence_parallel_enabled:
            world_size = get_tensor_model_parallel_world_size()
            shape = list(input.shape)
            shape[0] *= world_size

            all_gather_buffer = torch.empty(
                shape, dtype=input.dtype, device=torch.cuda.current_device(), requires_grad=False,
            )
            handle = torch.distributed._all_gather_base(
<<<<<<< HEAD
                all_gather_buffer, input, group=get_tensor_model_parallel_group(), async_op=True,
            )

=======
                all_gather_buffer,
                input,
                group=get_tensor_model_parallel_group(),
                async_op=True,
            )
>>>>>>> 48395848
            total_input = all_gather_buffer
        else:
            total_input = input
        grad_input = grad_output.matmul(weight)

        if ctx.sequence_parallel_enabled:
            handle.wait()

        # Convert the tensor shapes to 2D for execution compatibility
        grad_output = grad_output.view(grad_output.shape[0] * grad_output.shape[1], grad_output.shape[2])
        total_input = total_input.view(total_input.shape[0] * total_input.shape[1], total_input.shape[2])
        if ctx.async_grad_allreduce:
            # Asynchronous all-reduce
<<<<<<< HEAD
            handle = torch.distributed.all_reduce(grad_input, group=get_tensor_model_parallel_group(), async_op=True)

        if ctx.sequence_parallel_enabled:
            assert not ctx.async_grad_allreduce
            sub_grad_input = torch.empty(
                input.shape, dtype=input.dtype, device=torch.cuda.current_device(), requires_grad=False
            )
            # reduce_scatter
            handle = torch.distributed._reduce_scatter_base(
                sub_grad_input, grad_input, group=get_tensor_model_parallel_group(), async_op=True
=======
            handle = torch.distributed.all_reduce(
                grad_input, group=get_tensor_model_parallel_group(), async_op=True
            )

        if ctx.sequence_parallel_enabled:
            assert not ctx.async_grad_allreduce
            sub_grad_input = torch.empty(input.shape, dtype=input.dtype, device=torch.cuda.current_device(), requires_grad=False)
            handle = torch.distributed._reduce_scatter_base(
                sub_grad_input,
                grad_input,
                group=get_tensor_model_parallel_group(),
                async_op=True
>>>>>>> 48395848
            )

        if ctx.gradient_accumulation_fusion:
            if not ctx.use_16bit_in_wgrad_accum_fusion:
                fused_weight_gradient_mlp_cuda.wgrad_gemm_accum_fp32(total_input, grad_output, weight.main_grad)
            else:
                fused_weight_gradient_mlp_cuda.wgrad_gemm_accum_fp16(total_input, grad_output, weight.main_grad)
            grad_weight = None
        else:
            grad_weight = grad_output.t().matmul(total_input)

        grad_bias = grad_output.sum(dim=0) if use_bias else None
        if ctx.sequence_parallel_enabled:
            handle.wait()
            return sub_grad_input, grad_weight, grad_bias, None, None, None, None
        if ctx.async_grad_allreduce:
            handle.wait()
        return grad_input, grad_weight, grad_bias, None, None, None, None


def linear_with_grad_accumulation_and_async_allreduce(
    input: torch.Tensor,
    weight: torch.Tensor,
    bias: Optional[torch.Tensor],
    gradient_accumulation_fusion: bool,
    async_grad_allreduce: bool,
    sequence_parallel_enabled: bool,
) -> torch.Tensor:
    args = _cast_if_autocast_enabled(
        input,
        weight,
        bias,
        gradient_accumulation_fusion,
        async_grad_allreduce,
        sequence_parallel_enabled,
        False,  # use_16bit_in_wgrad_accum_fusion
    )
    with torch.cuda.amp.autocast(enabled=False):
        return LinearWithGradAccumulationAndAsyncCommunication.apply(*args)


def linear_with_grad_accumulation_and_async_allreduce_in16bit(
    input: torch.Tensor,
    weight: torch.Tensor,
    bias: Optional[torch.Tensor],
    gradient_accumulation_fusion: bool,
    async_grad_allreduce: bool,
    sequence_parallel_enabled: bool,
) -> torch.Tensor:
    args = _cast_if_autocast_enabled(
        input,
        weight,
        bias,
        gradient_accumulation_fusion,
        async_grad_allreduce,
        sequence_parallel_enabled,
        True,  # use_16bit_in_wgrad_accum_fusion
    )
    with torch.cuda.amp.autocast(enabled=False):
        return LinearWithGradAccumulationAndAsyncCommunication.apply(*args)


class ColumnParallelLinear(torch.nn.Module):
    """Linear layer with column parallelism.

    The linear layer is defined as Y = XA + b. A is parallelized along
    its second dimension as A = [A_1, ..., A_p].

    .. note::
        Input is supposed to be three dimensional and each dimension
        is expected to be sequence, batch, and hidden feature, respectively.

    Arguments:
        input_size: first dimension of matrix A.
        output_size: second dimension of matrix A.
        bias: If true, add bias
        gather_output: If true, call all-gether on output and make Y avaiable
                       to all GPUs, otherwise, every GPU will have its output
                       which is Y_i = XA_i
        init_method: method to initialize weights. Note that bias is always set
                     to zero.
        stride: For the strided linear layers.
        keep_master_weight_for_test: This was added for testing and should be
                                     set to False. It returns the master weights
                                     used for initialization.
        skip_bias_add: This was added to enable performance optimations where bias
                       can be fused with other elementwise operations. we skip
                       adding bias but instead return it.

    Keyword Arguments:
        no_async_tensor_model_parallel_allreduce:
        params_dtype:
        use_cpu_initialization:
        gradient_accumulation_fusion:
        accumulation_in_fp16:
        sequence_parallel_enabled:
    """

    def __init__(
        self,
        input_size,
        output_size,
        bias=True,
        gather_output=True,
        init_method=init.xavier_normal_,
        stride=1,
        keep_master_weight_for_test=False,
        skip_bias_add=False,
        *,
        no_async_tensor_model_parallel_allreduce=False,
        params_dtype=torch.float32,
        use_cpu_initialization=False,
        gradient_accumulation_fusion=False,
        accumulation_in_fp16: bool = False,
        sequence_parallel_enabled: bool = False,
    ):
        super().__init__()

        # Keep input parameters
        self.input_size = input_size
        self.output_size = output_size
        self.gather_output = gather_output
        # Divide the weight matrix along the last dimension.
        world_size = get_tensor_model_parallel_world_size()
        self.output_size_per_partition = divide(output_size, world_size)
        self.skip_bias_add = skip_bias_add

        # Parameters.
        # Note: torch.nn.functional.linear performs XA^T + b and as a result
        # we allocate the transpose.
        # Initialize weight.
        if use_cpu_initialization:
            self.weight = Parameter(torch.empty(self.output_size_per_partition, self.input_size, dtype=params_dtype))
            self.master_weight = _initialize_affine_weight_cpu(
                self.weight,
                self.output_size,
                self.input_size,
                self.output_size_per_partition,
                0,
                init_method,
                stride=stride,
                return_master_weight=keep_master_weight_for_test,
                params_dtype=params_dtype,
            )
        else:
            self.weight = Parameter(
                torch.empty(
                    self.output_size_per_partition,
                    self.input_size,
                    device=torch.cuda.current_device(),
                    dtype=params_dtype,
                )
            )
            _initialize_affine_weight_gpu(self.weight, init_method, partition_dim=0, stride=stride)

        if bias:
            if use_cpu_initialization:
                self.bias = Parameter(torch.empty(self.output_size_per_partition, dtype=params_dtype))
            else:
                self.bias = Parameter(
                    torch.empty(
                        self.output_size_per_partition, device=torch.cuda.current_device(), dtype=params_dtype,
                    )
                )
            set_tensor_model_parallel_attributes(self.bias, True, 0, stride)
            # Always initialize bias to zero.
            with torch.no_grad():
                self.bias.zero_()
        else:
            self.register_parameter("bias", None)

        self.async_tensor_model_parallel_allreduce = not no_async_tensor_model_parallel_allreduce and world_size > 1
        if sequence_parallel_enabled:
            if world_size <= 1:
                warnings.warn(f"`sequence_parallel_enabled` is set to `True`, but got world_size of {world_size}")
                # sequence_parallel_enabled = False
        self.sequence_parallel_enabled = sequence_parallel_enabled
        if gradient_accumulation_fusion:
            if not _grad_accum_fusion_available:
                # Basically, apex.transformer module users are expected to install APEX's
                # `--cpp_ext` and `--cuda_ext`. The example installation command is as follows:
                # `pip install --global-option="--cpp_ext" --global-option="--cuda_ext ."
                # at the root of APEX repository.
                warnings.warn(
                    "`gradient_accumulation_fusion` is set to `True` but "
                    "the custom CUDA extension of `fused_weight_gradient_mlp_cuda` module not "
                    "found. Thus `gradient_accumulation_fusion` set to `False`. "
                    "Note that the extension requires CUDA>=11."
                )
                gradient_accumulation_fusion = False
        self.gradient_accumulation_fusion = gradient_accumulation_fusion

        if self.async_tensor_model_parallel_allreduce and self.sequence_parallel_enabled:
            raise RuntimeError(
                "`async_tensor_model_parallel_allreduce` and `sequence_parallel_enabled` cannot be enabled at the same time."
            )

        self._forward_impl = (
            linear_with_grad_accumulation_and_async_allreduce_in16bit
            if accumulation_in_fp16
            else linear_with_grad_accumulation_and_async_allreduce
        )

    def forward(self, input_: torch.Tensor) -> Tuple[torch.Tensor, Optional[torch.Tensor]]:
        """Forward of ColumnParallelLinear

        Args:
            input_: 3D tensor whose order of dimension is [sequence, batch, hidden]

        Returns:
            - output
            - bias
        """
        bias = self.bias if not self.skip_bias_add else None

        if self.async_tensor_model_parallel_allreduce or self.sequence_parallel_enabled:
            input_parallel = input_
        else:
            input_parallel = copy_to_tensor_model_parallel_region(input_)

        # Matrix multiply.
        output_parallel = self._forward_impl(
            input=input_parallel,
            weight=self.weight,
            bias=bias,
            gradient_accumulation_fusion=self.gradient_accumulation_fusion,
            async_grad_allreduce=self.async_tensor_model_parallel_allreduce,
            sequence_parallel_enabled=self.sequence_parallel_enabled,
        )
        if self.gather_output:
            # All-gather across the partitions.
            assert not self.sequence_parallel_enabled
            output = gather_from_tensor_model_parallel_region(output_parallel)
        else:
            output = output_parallel
        output_bias = self.bias if self.skip_bias_add else None
        return output, output_bias


class RowParallelLinear(torch.nn.Module):
    """Linear layer with row parallelism.

    The linear layer is defined as Y = XA + b. A is parallelized along
    its first dimension and X along its second dimension as:
               -   -
              | A_1 |
              | .   |
          A = | .   |        X = [X_1, ..., X_p]
              | .   |
              | A_p |
               -   -

    .. note::
        Input is supposed to be three dimensional and each dimension
        is expected to be sequence, batch, and hidden feature, respectively.

    Arguments:
        input_size: first dimension of matrix A.
        output_size: second dimension of matrix A.
        bias: If true, add bias. Note that bias is not parallelized.
        input_is_parallel: If true, we assume that the input is already
                           split across the GPUs and we do not split
                           again.
        init_method: method to initialize weights. Note that bias is always set
                     to zero.
        stride: For the strided linear layers.
        keep_master_weight_for_test: This was added for testing and should be
                                     set to False. It returns the master weights
                                     used for initialization.
        skip_bias_add: This was added to enable performance optimization where bias
                       can be fused with other elementwise operations. We skip
                       adding bias but instead return it.
    Keyword Arguments:
        params_dtype:
        use_cpu_initialization:
        gradient_accumulation_fusion:
        accumulation_in_fp16:
        sequence_parallel_enabled:
    """

    def __init__(
        self,
        input_size,
        output_size,
        bias=True,
        input_is_parallel=False,
        init_method=init.xavier_normal_,
        stride=1,
        keep_master_weight_for_test=False,
        skip_bias_add=False,
        *,
        params_dtype=torch.float32,
        use_cpu_initialization=False,
        gradient_accumulation_fusion=False,
        accumulation_in_fp16: bool = False,
        sequence_parallel_enabled: bool = False,
    ):
        super().__init__()

        # Keep input parameters
        self.input_size = input_size
        self.output_size = output_size
        self.input_is_parallel = input_is_parallel
        # Divide the weight matrix along the last dimension.
        world_size = get_tensor_model_parallel_world_size()
        self.input_size_per_partition = divide(input_size, world_size)
        self.skip_bias_add = skip_bias_add
        self.gradient_accumulation_fusion = gradient_accumulation_fusion
        self.sequence_parallel_enabled = sequence_parallel_enabled
        if self.sequence_parallel_enabled and not self.input_is_parallel:
            raise RuntimeError("To enable `sequence_parallel_enabled`, `input_is_parallel` must be `True`")

        # as an argument to this function?
        # Parameters.
        # Note: torch.nn.functional.linear performs XA^T + b and as a result
        # we allocate the transpose.
        # Initialize weight.
        if use_cpu_initialization:
            self.weight = Parameter(torch.empty(self.output_size, self.input_size_per_partition, dtype=params_dtype))
            self.master_weight = _initialize_affine_weight_cpu(
                self.weight,
                self.output_size,
                self.input_size,
                self.input_size_per_partition,
                1,
                init_method,
                stride=stride,
                return_master_weight=keep_master_weight_for_test,
                params_dtype=params_dtype,
            )
        else:
            self.weight = Parameter(
                torch.empty(
                    self.output_size,
                    self.input_size_per_partition,
                    device=torch.cuda.current_device(),
                    dtype=params_dtype,
                )
            )
            _initialize_affine_weight_gpu(self.weight, init_method, partition_dim=1, stride=stride)
        if bias:
            if use_cpu_initialization:
                self.bias = Parameter(torch.empty(self.output_size, dtype=params_dtype))
            else:
                self.bias = Parameter(
                    torch.empty(self.output_size, device=torch.cuda.current_device(), dtype=params_dtype,)
                )
            # Always initialize bias to zero.
            with torch.no_grad():
                self.bias.zero_()
            setattr(self.bias, "sequence_parallel_enabled", sequence_parallel_enabled)
        else:
            self.register_parameter("bias", None)

        self._forward_impl = (
            linear_with_grad_accumulation_and_async_allreduce_in16bit
            if accumulation_in_fp16
            else linear_with_grad_accumulation_and_async_allreduce
        )

    def forward(self, input_: torch.Tensor) -> Tuple[torch.Tensor, Optional[torch.Tensor]]:
        """Forward of RowParallelLinear

        Args:
            input_: 3D tensor whose order of dimension is [sequence, batch, hidden]

        Returns:
            - output
            - bias
        """
        # Set up backprop all-reduce.
        if self.input_is_parallel:
            input_parallel = input_
        else:
            assert not self.sequence_parallel_enabled
            input_parallel = scatter_to_tensor_model_parallel_region(input_)
        # Matrix multiply.
        output_parallel = self._forward_impl(
            input=input_parallel,
            weight=self.weight,
            bias=None,
            gradient_accumulation_fusion=self.gradient_accumulation_fusion,
            async_grad_allreduce=False,
            sequence_parallel_enabled=False,
        )
        # All-reduce across all the partitions.
        if self.sequence_parallel_enabled:
            output_ = reduce_scatter_to_sequence_parallel_region(output_parallel)
        else:
            output_ = reduce_from_tensor_model_parallel_region(output_parallel)
        if not self.skip_bias_add:
            output = output_ + self.bias if self.bias is not None else output_
            output_bias = None
        else:
            output = output_
            output_bias = self.bias
        return output, output_bias<|MERGE_RESOLUTION|>--- conflicted
+++ resolved
@@ -264,14 +264,10 @@
             shape[0] *= world_size
 
             all_gather_buffer = torch.empty(
-<<<<<<< HEAD
-                shape, dtype=input.dtype, device=torch.cuda.current_device(), requires_grad=False,
-=======
                 shape,
                 dtype=input.dtype,
                 device=torch.cuda.current_device(),
                 requires_grad=False,
->>>>>>> 48395848
             )
             torch.distributed._all_gather_base(all_gather_buffer, input, group=get_tensor_model_parallel_group())
             total_input = all_gather_buffer
@@ -296,17 +292,11 @@
                 shape, dtype=input.dtype, device=torch.cuda.current_device(), requires_grad=False,
             )
             handle = torch.distributed._all_gather_base(
-<<<<<<< HEAD
-                all_gather_buffer, input, group=get_tensor_model_parallel_group(), async_op=True,
-            )
-
-=======
                 all_gather_buffer,
                 input,
                 group=get_tensor_model_parallel_group(),
                 async_op=True,
             )
->>>>>>> 48395848
             total_input = all_gather_buffer
         else:
             total_input = input
@@ -320,18 +310,6 @@
         total_input = total_input.view(total_input.shape[0] * total_input.shape[1], total_input.shape[2])
         if ctx.async_grad_allreduce:
             # Asynchronous all-reduce
-<<<<<<< HEAD
-            handle = torch.distributed.all_reduce(grad_input, group=get_tensor_model_parallel_group(), async_op=True)
-
-        if ctx.sequence_parallel_enabled:
-            assert not ctx.async_grad_allreduce
-            sub_grad_input = torch.empty(
-                input.shape, dtype=input.dtype, device=torch.cuda.current_device(), requires_grad=False
-            )
-            # reduce_scatter
-            handle = torch.distributed._reduce_scatter_base(
-                sub_grad_input, grad_input, group=get_tensor_model_parallel_group(), async_op=True
-=======
             handle = torch.distributed.all_reduce(
                 grad_input, group=get_tensor_model_parallel_group(), async_op=True
             )
@@ -344,7 +322,6 @@
                 grad_input,
                 group=get_tensor_model_parallel_group(),
                 async_op=True
->>>>>>> 48395848
             )
 
         if ctx.gradient_accumulation_fusion:
