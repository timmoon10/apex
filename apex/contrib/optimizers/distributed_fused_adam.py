import collections
import contextlib
from dataclasses import dataclass
import enum
import inspect
import io
import itertools
import threading
from typing import Any, Callable, Iterable, List, Optional, Set, Tuple, Union
import warnings

import torch
from torch.distributed.distributed_c10d import _get_default_group
from apex.multi_tensor_apply import multi_tensor_applier
import amp_C
import distributed_adam_cuda

# Fallback to private functions if using PyTorch <1.13.0
try:
    from torch.distributed.distributed_c10d import get_global_rank
except ImportError:
    from torch.distributed.distributed_c10d import _get_global_rank

    get_global_rank = _get_global_rank
try:
    from torch.distributed.distributed_c10d import reduce_scatter_tensor
except ImportError:
    from torch.distributed.distributed_c10d import _reduce_scatter_base

    reduce_scatter_tensor = _reduce_scatter_base
try:
    from torch.distributed.distributed_c10d import all_gather_into_tensor
except ImportError:
    from torch.distributed.distributed_c10d import _all_gather_base

    all_gather_into_tensor = _all_gather_base

# Import context manager to coalesce NCCL calls
# Note: Replace these backward compatibility shims once PyTorch
# exposes a stable public API for coalescing communication.
from torch.distributed.distributed_c10d import _coalescing_manager

if "device" not in inspect.signature(_coalescing_manager).parameters:
    # PyTorch <=1.13.1 does not have device arg
    _coalescing_manager_no_device_arg = _coalescing_manager

    @contextlib.contextmanager
    def _coalescing_manager(group, device, reqs):
        with _coalescing_manager_no_device_arg(group, reqs):
            yield


if "reqs" in inspect.signature(_coalescing_manager).parameters:
    # PyTorch <=2.0.1 handles synchronization externally to coalescing
    # manager
    _coalescing_manager_with_reqs_arg = _coalescing_manager

    class _CoalescingManager:
        def __init__(self):
            self.works: List[torch.distributed.Work] = []

        def append(self, work: torch.distributed.Work) -> None:
            if work:
                self.works.append(work)

        def wait(self) -> None:
            for work in self.works:
                work.wait()

    @contextlib.contextmanager
    def _coalescing_manager(
        group: Optional[torch.distributed.ProcessGroup] = None,
        device: Optional[torch.device] = None,
        async_ops: bool = False,
    ) -> contextlib.AbstractContextManager:
        assert device is not None
        cm = _CoalescingManager()
        with _coalescing_manager_with_reqs_arg(
            group,
            device,
            cm.works,
        ):
            yield cm
        if not async_ops:
            cm.wait()

    def _coalescing_manager_append_work(
        cm: _CoalescingManager,
        work: torch.distributed.Work,
    ) -> None:
        """Add asynchronous request to coalescing manager"""
        cm.append(work)

else:
    # PyTorch >2.0.1 handles synchronization within coalescing
    # manager
    def _coalescing_manager_append_work(
        cm: torch.distributed._CoalescingManager,
        work: torch.distributed.Work,
    ) -> None:
        """Dummy function for backward compatibility

        Coalescing manager already keeps track of asynchronous
        communication.

        """
        pass


# Import optional CUDA kernels
_FOUND_DEPRECATED_FUSED_ADAM: bool = False
try:
    import fused_adam_cuda

    _FOUND_DEPRECATED_FUSED_ADAM = True
except ImportError:
    warnings.warn(
        "Could not find recommended CUDA kernels when importing "
        "`DistributedFusedAdam`. "
        "For best performance, Apex should be installed with "
        "`--deprecated_fused_adam`."
    )


def _round_to_multiple(
    number: int,
    multiple: int,
    round_up: bool = True,
) -> int:
    """Assumes arguments are positive integers"""
    return (number + multiple - 1 if round_up else number) // multiple * multiple


def _devices_match(device1: torch.device, device2: torch.device) -> bool:
    """Whether two PyTorch devices are equivalent"""
    device1 = torch.device(device1)
    device2 = torch.device(device2)
    if device1.type != device2.type:
        return False
    if device1.type == "cuda":
        index1 = device1.index
        index2 = device2.index
        if index1 is None:
            index1 = torch.cuda.current_device()
        if index2 is None:
            index2 = torch.cuda.current_device()
        if index1 != index2:
            return False
    return True


def _multi_tensor_copy(
    buffers_in: List[torch.Tensor],
    buffers_out: List[torch.Tensor],
    dummy_overflow_buf: Optional[torch.Tensor] = None,
) -> None:
    """Copy between corresponding buffers

    Uses fused copy kernel if possible.
    """

    # Group buffers by device and dtype
    buffer_groups = collections.defaultdict(list)
    for buf_in, buf_out in zip(buffers_in, buffers_out):
        if buf_in.data_ptr() == buf_out.data_ptr() or buf_in.numel() == 0:
            # Nothing to be done if input and output buffers are same
            # or have no entries
            continue
        if buf_in.dtype == buf_out.dtype:
            # Just copy bytes if dtypes are same
            buf_in = buf_in.view(torch.uint8)
            buf_out = buf_out.view(torch.uint8)
        key = (buf_in.is_cuda, buf_in.dtype, buf_out.is_cuda, buf_out.dtype)
        buffer_groups[key].append((buf_in, buf_out))

    # Copy each group of buffers
    for key, buffers in buffer_groups.items():
        # Check if buffers support fused kernel
        is_cuda_in, dtype_in, is_cuda_out, dtype_out = key
        supported_dtypes = (torch.float32, torch.float16)
        use_fused_kernel = (
            dtype_in in supported_dtypes and dtype_out in supported_dtypes
        ) or (dtype_in == torch.uint8 and dtype_out == torch.uint8)
        use_fused_kernel = use_fused_kernel and is_cuda_in and is_cuda_out

        # Copy buffers
        if use_fused_kernel and _FOUND_DEPRECATED_FUSED_ADAM:
            if dummy_overflow_buf is None:
                dummy_overflow_buf = torch.zeros([1], dtype=torch.int32, device="cuda")
            multi_tensor_applier(
                fused_adam_cuda.maybe_cast_mt,
                dummy_overflow_buf,
                list(zip(*buffers)),
            )
        else:
            for buf_in, buf_out in buffers:
                buf_out.copy_(buf_in)


@contextlib.contextmanager
def _disable_pre_forward_hook(
    param: torch.nn.Parameter,
) -> contextlib.AbstractContextManager:
    """Prevent parameter from calling pre-forward hook"""
    hook_is_enabled = getattr(
        param,
        "_pre_forward_hook_is_enabled",
        False,
    )
    if hook_is_enabled:
        param._pre_forward_hook_is_enabled = False
    try:
        yield
    finally:
        if hook_is_enabled:
            param._pre_forward_hook_is_enabled = True


@torch.no_grad()
def _bf16_rem_to_fp32(
    bf16: torch.Tensor,
    rem: torch.Tensor,
    fp32: torch.Tensor,
) -> None:
    """Pack BF16 tensor and 16-bit remainders into FP32 tensor"""

    # Check inputs
    assert bf16.size() == rem.size() == fp32.size(), (
        "Tensor dimensions do not match: "
        f"bf16={list(bf16.size())}, "
        f"rem={list(rem.size())}, "
        f"fp32={list(fp32.size())}, "
    )
    assert bf16.dtype is torch.bfloat16, f"bf16 buffer has invalid dtype ({bf16.dtype})"
    assert rem.dtype is torch.int16, f"rem buffer has invalid dtype ({rem.dtype})"
    assert fp32.dtype is torch.float32, f"fp32 buffer has invalid dtype ({fp32.dtype})"

    # Undo bf16 rounding
    bf16 = bf16.view(torch.int16) - torch.where(rem < 0, 1, 0)

    # Pack bf16 and remainder into little-endian fp32
    fp32 = fp32.unsqueeze(-1).view(torch.int16)
    fp32 = torch.stack((rem, bf16), dim=-1, out=fp32)


class DistributedFusedAdam(torch.optim.Optimizer):
    """Adam optimizer with ZeRO algorithm.

    Currently GPU-only. Requires Apex to be installed via
    ``python setup.py install --cuda_ext --cpp_ext --distributed_adam --deprecated_fused_adam``.

    This implements the ZeRO-2 algorithm, which distributes the
    optimizer state and gradients between parallel processes. In
    particular, the parameters are flattened, grouped into fixed-size
    buckets, and the optimizer state for each bucket is sharded over
    the parallel processes. Options are provided to overlap the
    gradient synchronization with the backward pass compute.

    Adam was proposed in `Adam: A Method for Stochastic
    Optimization`_, AdamW in `Decoupled Weight Decay Regularization`_,
    and ZeRO in `ZeRO: Memory Optimizations Toward Training Trillion
    Parameter Models`_.

    Arguments:
        params (iterable): iterable of parameters to optimize or dicts
            defining parameter groups.
        lr (float, optional): learning rate. (default: 1e-3)
        bias_correction (bool, optional): apply correction factor to
            moment estimates. (default: True)
        betas (Tuple[float, float], optional): coefficients used for
            computing running averages of gradient and its square.
            (default: (0.9, 0.999))
        eps (float, optional): term added to the denominator to improve
            numerical stability. (default: 1e-8)
        adam_w_mode (boolean, optional): Decouple weight decay
            regularization (also known as AdamW algorithm) (default:
            True)
        weight_decay (float, optional): weight decay (L2 penalty)
            (default: 0)
        amsgrad (boolean, optional): whether to use the AMSGrad
            variant of this algorithm from the paper
            `On the Convergence of Adam and Beyond`_ (default: False).
            This is not yet supported.
        dtype (torch.dtype, optional): datatype for optimizer state
            (default: torch.float32)
        grad_sync_dtype (torch.dtype, optional): datatype for gradient
            synchronization (default: same as dtype)
        param_sync_dtype (torch.dtype, optional): datatype for
            parameter synchronization (default: same as dtype)
        device (torch.device, optional): device for optimizer state
            (default: cuda). Currently only supports GPU with one GPU
            per process.
        process_group (torch.distributed.ProcessGroup, optional):
            parallel processes participating in optimizer (default:
            default group in torch.distributed). This group is
            interpreted as a 2D grid with dimensions
            distributed_size x redundant_size.
        distributed_process_group (torch.distributed.ProcessGroup,
            optional): parallel processes to distribute optimizer
            state over (default: same as process_group)
        redundant_process_group (torch.distributed.ProcessGroup,
            optional): parallel processes to replicate optimizer state
            over (default: group only containing calling process)
        average_grad_sync (bool, optional): whether to use average
            reduction for gradient synchronization rather than sum
            (default: True)
        overlap_grad_sync (boolean, optional): whether to overlap
            gradient synchronization with backward pass compute
            (default: True)
        overlap_param_sync (boolean, optional): whether to overlap
            parameter synchronization with forward pass compute
            (default: False). This is an experimental feature.
        bucket_cap_mb (float, optional): bucket size in megabytes
            (default: 100)
        pipeline_size (int, optional): number of buckets to process
            simultaneously in optimizer step (default: 2)
        contiguous_param_buffer (bool, optional): convert parameters
            into views into a large persistent buffer (default:
            False). This enables some performance optimizations (e.g.
            avoiding some memory copies), but may add memory overhead
            (e.g. if the memory allocator can't reuse the original
            parameter buffers).
        contiguous_grad_buffer (bool, optional): allocate gradient
            buckets out of a large persistent buffer (default: False).
            This allows individual parameter gradients to be accessed
            externally (see grad_buffer_view function). It enables
            some performance optimizations (e.g. avoiding some memory
            copies), but prevents some memory optimizations (e.g. the
            memory allocator can't reuse buffers for gradient
            buckets).
        store_params (bool, optional): store a distributed copy of the
            parameters as optimizer state (default: True). This may be
            desirable if the optimizer dtype has higher precision than
            the parameter dtype.
        store_param_remainders (bool, optional): if model is BF16 and
            optimizer is FP32, store bits required to reconstruct FP32
            params (default: False). This is an experimental feature.

    .. _Adam\: A Method for Stochastic Optimization:
        https://arxiv.org/abs/1412.6980
    .. _On the Convergence of Adam and Beyond:
        https://openreview.net/forum?id=ryQu7f-RZ
    .. _Decoupled Weight Decay Regularization: https://arxiv.org/abs/1711.05101
    .. _ZeRO\: Memory Optimizations Toward Training Trillion Parameter Models:
        https://arxiv.org/abs/1910.02054

    """

    @dataclass
    class ParameterFragment:
        """Buffer ranges for a parameter fragment

        Describes corresponding regions in parameter buffer and
        parameter bucket.

        """

        # Parameter group index
        param_group_id: int
        # Parameter index within parameter group
        param_id: int
        # Bucket index
        bucket_id: int
        # Range within flattened parameter buffer
        param_range: Tuple[int, int]
        # Range within bucket
        bucket_range: Tuple[int, int]
        # Whether fragment is in local shard of bucket
        in_local_shard: bool
        # Range within local shard
        shard_range: Optional[Tuple[int, int]]
        # Range of local fragment shard within bucket
        shard_bucket_range: Optional[Tuple[int, int]]
        # Range of local fragment shard within parameter
        shard_param_range: Optional[Tuple[int, int]]

    class StateBucket:
        """Optimizer state for a bucket"""

        def __init__(
            self,
            bucket_size: int,
            shard_size: int,
            dtype: torch.dtype,
            device: torch.device,
            grad_sync_dtype: torch.dtype,
            param_sync_dtype: torch.dtype,
            contiguous_buffer_offset: int = 0,
            store_params: bool = False,
            store_param_remainders: bool = False,
        ):
            # Size of parameter bucket
            self.bucket_size: int = bucket_size
            # Size of local shard of parameter bucket
            self.shard_size: int = shard_size
            # Data type for state
            self.dtype = dtype
            # Data type for gradient synchronization
            self.grad_sync_dtype = grad_sync_dtype
            # Data type for parameter synchronization
            self.param_sync_dtype = param_sync_dtype
            # Size of the filled region in the bucket
            self.filled_size: int = 0
            # Offset to bucket in contiguous buffers
            self.contiguous_buffer_offset: int = contiguous_buffer_offset
            # Buffer ranges corresponding to parameter fragments
            self.fragments: List[ParameterFragment] = []
            # Local shard of parameters
            self.params_shard: Optional[torch.Tensor] = None
            if store_params:
                self.params_shard = torch.zeros(
                    [shard_size],
                    dtype=self.dtype,
                    device=device,
                )
            # Local shard of parameter remainders
            self.param_remainders_shard: Optional[torch.Tensor] = None
            if store_param_remainders:
                self.param_remainders_shard = torch.zeros(
                    [shard_size],
                    dtype=torch.int16,
                    device=device,
                )
            # Local shard of first moment estimate
            self.exp_avg_shard: torch.Tensor = torch.zeros(
                [shard_size],
                dtype=self.dtype,
                device=device,
            )
            # Local shard of second moment estimate
            self.exp_avg_sq_shard: torch.Tensor = torch.zeros(
                [shard_size],
                dtype=self.dtype,
                device=device,
            )

    class GradientStatus(enum.Enum):
        """Status of gradients within a bucket"""

        # Gradients are ready to use
        READY = enum.auto()
        # Bucket is partially filled with unreduced gradients
        PARTIALLY_FILLED = enum.auto()
        # Bucket is fully filled with unreduced gradients
        FULLY_FILLED = enum.auto()
        # Asynchronous reduction is in progress
        SYNCING = enum.auto()

    class GradientBucket:
        """Gradient buffers and state for a bucket"""

        def __init__(self):
            # Local shard of gradients
            self.grads_shard: Optional[torch.Tensor] = None
            # Local contribution to gradients
            self.grads_bucket: Optional[torch.Tensor] = None
            # Buffer for gradient reduce-scatter
            self.sync_grads_shard: Optional[torch.Tensor] = None
            # Status of gradients
            self.status: GradientStatus = DistributedFusedAdam.GradientStatus.READY
            # Params that have generated grads
            self.grads_generated: Set[torch.nn.Parameter] = set()

    class ParameterStatus(enum.Enum):
        """Status of parameters within a bucket"""

        # Parameters are sharded between processes
        SHARDED = enum.auto()
        # Asynchronous communication is in progress
        SYNCING = enum.auto()
        # Parameters are ready to use
        READY = enum.auto()

    class ParameterBucket:
        """Parameter buffers and state for a bucket"""

        def __init__(self):
            # Local shard of parameters
            self.params_shard: Optional[torch.Tensor] = None
            # Gathered parameter values
            self.params_bucket: Optional[torch.Tensor] = None
            # Status of parameters
            self.status: ParameterStatus = DistributedFusedAdam.ParameterStatus.SHARDED
            # Params that have been updated
            self.params_updated: Set[torch.nn.Parameter] = set()

    # Enable custom logic for AMP grad scaling
    _step_supports_amp_scaling: bool = True
    _custom_amp_unscale_grads: bool = True

    def __init__(
        self,
        params: Union[Iterable[torch.nn.Parameter], Iterable[dict]],
        lr: float = 1e-3,
        bias_correction: bool = True,
        betas: Tuple[float, float] = (0.9, 0.999),
        eps: float = 1e-8,
        adam_w_mode: bool = True,
        weight_decay: float = 0.0,
        amsgrad: bool = False,
        dtype: torch.dtype = torch.float32,
        grad_sync_dtype: Optional[torch.dtype] = None,
        param_sync_dtype: Optional[torch.dtype] = None,
        device: Optional[torch.device] = "cuda",
        process_group: Optional[torch.distributed.ProcessGroup] = None,
        distributed_process_group: Optional[torch.distributed.ProcessGroup] = None,
        redundant_process_group: Optional[torch.distributed.ProcessGroup] = None,
        average_grad_sync: bool = True,
        overlap_grad_sync: bool = True,
        overlap_param_sync: bool = False,
        bucket_cap_mb: float = 100.0,
        pipeline_size: int = 2,
        contiguous_param_buffer: bool = False,
        contiguous_grad_buffer: bool = False,
        store_params: bool = True,
        store_param_remainders: bool = False,
    ):
        defaults = dict(
            lr=lr,
            bias_correction=bias_correction,
            betas=betas,
            eps=eps,
            weight_decay=weight_decay,
        )
        super().__init__(params, defaults)

        # Adam options
        self.adam_w_mode: bool = adam_w_mode
        if amsgrad:
            raise RuntimeError(
                "DistributedFusedAdam does not support the AMSGrad variant."
            )

        # Datatype options
        if grad_sync_dtype is None:
            grad_sync_dtype = dtype
        if param_sync_dtype is None:
            param_sync_dtype = dtype
        supported_dtypes = (torch.float32, torch.float16, torch.bfloat16)
        if (
            dtype not in supported_dtypes
            or grad_sync_dtype not in supported_dtypes
            or param_sync_dtype not in supported_dtypes
        ):
            raise RuntimeError(
                "Unsupported dtypes for DistributedFusedAdam "
                f"(dtype={dtype}, "
                f"grad_sync_dtype={grad_sync_dtype}, "
                f"param_sync_dtype={param_sync_dtype}))"
            )
        self.dtype: torch.dtype = dtype
        self.grad_sync_dtype: torch.dtype = grad_sync_dtype
        self.param_sync_dtype: torch.dtype = param_sync_dtype

        # Device options
        if not _devices_match(device, "cuda"):
            raise RuntimeError(
                "Invalid device for DistributedFusedAdam " f"(device={device})"
            )
        self.device: torch.device = torch.device("cuda", torch.cuda.current_device())

        # Process groups
        self.process_group: torch.distributed.ProcessGroup = (
            _get_default_group() if process_group is None else process_group
        )
        self.distributed_process_group: torch.distributed.ProcessGroup = (
            self.process_group
            if distributed_process_group is None
            else distributed_process_group
        )
        self.redundant_process_group: Optional[
            torch.distributed.ProcessGroup
        ] = redundant_process_group
        self.process_group_size: int = torch.distributed.get_world_size(
            self.process_group
        )
        self.distributed_rank: int = torch.distributed.get_rank(
            self.distributed_process_group
        )
        self.distributed_size: int = torch.distributed.get_world_size(
            self.distributed_process_group
        )
        self.redundant_size: int = (
            1
            if self.redundant_process_group is None
            else torch.distributed.get_world_size(self.redundant_process_group)
        )
        if self.process_group_size != self.distributed_size * self.redundant_size:
            raise RuntimeError(
                "Invalid process group configuration "
                f"(process group size = {self.process_group_size}, "
                f"distributed process group size = {self.distributed_size}, "
                f"redundant process group size = {self.redundant_size})"
            )
        self.process_group_root: int = get_global_rank(self.process_group, 0)

        # Use average reduction for grad sync
        self.average_grad_sync: bool = average_grad_sync
        # Copy param grads to bucket as soon as available
        self.greedy_grad_copy: bool = True
        # Synchronize grad buckets as soon as their grads are available
        self.overlap_grad_sync: bool = overlap_grad_sync
        # Try synchronizing param buckets just before param is needed
        self.overlap_param_sync: bool = overlap_param_sync
        # Number of buckets to synchronize at a time
        self.pipeline_size: int = pipeline_size

        # Store params or param remainders
        if store_param_remainders:
            if store_params:
                raise RuntimeError(
                    "Attempted to construct DistributedFusedAdam "
                    "with store_params=True and store_param_remainders=True"
                )
            if self.dtype != torch.float32 or self.param_sync_dtype != torch.bfloat16:
                raise RuntimeError(
                    "DistributedFusedAdam requires "
                    "BF16 params and FP32 optimizer state "
                    "when storing parameter remainders "
                    f"(dtype={self.dtype}, "
                    f"param_sync_dtype={self.param_sync_dtype}))"
                )
        self.store_params: bool = store_params
        self.store_param_remainders: bool = store_param_remainders

        # Determine bucket sizes
        dtype_size = torch.finfo(self.grad_sync_dtype).bits // 8
        self.alignment: int = 128 // dtype_size
        bucket_size = 1024 * 1024 * bucket_cap_mb / dtype_size
        shard_size = int(bucket_size / self.distributed_size)
        shard_size = _round_to_multiple(shard_size, self.alignment, round_up=False)
        shard_size = max(shard_size, self.alignment)
        self.default_shard_size: int = shard_size

        # Optimizer state
        self.state["buckets"]: List[StateBucket] = []
        self.state["step"]: int = 0

        # Gradient state
        self._grads_buckets: Dict[int, GradientBucket] = collections.defaultdict(
            self.GradientBucket
        )
        # Param state
        self._params_buckets: Dict[int, ParameterBucket] = collections.OrderedDict()

        # Whether to allocate contiguous buffer for parameters
        self.contiguous_param_buffer: bool = contiguous_param_buffer
        # Whether to allocate contiguous buffer for gradients
        self.contiguous_grad_buffer: bool = contiguous_grad_buffer
        # Contiguous buffer for parameters
        self._param_buffer: Optional[torch.Tensor] = None
        # Contiguous buffer for gradients
        self._grad_buffer: Optional[torch.Tensor] = None

        # Side streams for optimizer step and communication
        self._pipeline_streams: List[torch.cuda.Stream] = [
            torch.cuda.Stream() for _ in range(self.pipeline_size + 1)
        ]

        # Scale by factor before optimizer step. Used for grad
        # clipping and gradient scaler.
        self._grad_scale: torch.Tensor = torch.full(
            [], 1.0, dtype=torch.float32, device=self.device
        )
        # Norm of parameter gradients. Used for gradient clipping and
        # gradient scaler.
        self._grad_norm: Optional[torch.Tensor] = None

        # Dummy flag for multi-tensor kernels
        # Note: Apex multi-tensor kernels have a noop_flag argument
        # that is intended to detect non-finite values. It shouldn't
        # have any effect with the kernels used in the optimizer, but
        # we still set it to zero out of an abundance of caution.
        self._dummy_overflow_buf: torch.Tensor = torch.zeros(
            [1], dtype=torch.int32, device=self.device
        )

        # Check if collectives have no_copy option
        self._gather_no_copy: bool = (
            "no_copy" in inspect.getfullargspec(torch.distributed.gather).args
        )

        # Make sure parameter values are same across processes
        self._broadcast_params()

        # Lock for callbacks
        self._lock: threading.Lock = threading.Lock()
        # Attach hooks for gradient synchronization
        self._register_post_backward_hooks()
        # Attach hooks for param synchronization
        if self.overlap_param_sync:
            self._register_pre_forward_hooks()

    def _broadcast_params(self) -> None:
        """Broadcast parameter values from root rank"""
        process_group = self.process_group
        with _coalescing_manager(process_group, self.device, async_ops=True) as cm:
            for param_group in self.param_groups:
                for param in param_group["params"]:
                    _coalescing_manager_append_work(
                        cm,
                        torch.distributed.broadcast(
                            param,
                            src=self.process_group_root,
                            group=process_group,
                            async_op=True,
                        ),
                    )
        cm.wait()

    def _make_post_backward_hook(
        self,
        param: torch.nn.Parameter,
        param_group_id: int,
        param_id: int,
    ) -> Callable:
        """Create callback function to call after param generates grad

        Lazily initialize parameter and try launching grad sync.

        """

        def post_backward_hook(*unused) -> None:
            if getattr(param, "_pre_forward_hook_is_enabled", False):
                raise RuntimeError(
                    "A parameter called its post-backward hook "
                    "before its pre-forward hook. "
                    "Please manually interact with the parameter "
                    "before the forward pass (e.g. by calling data_ptr) "
                    "or run DistributedFusedAdam with overlap_param_sync=False."
                )
            with self._lock:
                need_to_initialize = "fragments" not in self.state[param]
                if need_to_initialize:
                    self._init_param_state(param, param_group_id, param_id)
                if self.greedy_grad_copy:
                    self._grad_copy(param)
                    if self.overlap_grad_sync:
                        self._try_start_bucket_grad_sync(
                            params=[param],
                            ignore_last_bucket=need_to_initialize,
                        )

        return post_backward_hook

    def _register_post_backward_hooks(self) -> None:
        """Attach hooks for gradient synchronization"""
        self._grad_accs = []
        for param_group_id, group in enumerate(self.param_groups):
            for param_id, param in enumerate(group["params"]):
                if param.requires_grad:
                    param_tmp = param.expand_as(param)
                    grad_acc = param_tmp.grad_fn.next_functions[0][0]
                    hook = self._make_post_backward_hook(
                        param,
                        param_group_id,
                        param_id,
                    )
                    grad_acc.register_hook(hook)
                    self._grad_accs.append(grad_acc)

    def _make_pre_forward_hook(
        self,
        param: torch.nn.Parameter,
        param_group_id: int,
        param_id: int,
    ) -> Callable:
        """Create callback function to call before param forward pass

        Make sure param has been synchronized and try launching next
        param sync.

        """

        def pre_forward_hook(*unused) -> None:
            with self._lock:
                if "fragments" not in self.state[param]:
                    return
                self._param_copy(param)
                if self.overlap_param_sync:
                    self._try_start_bucket_param_sync()

        return pre_forward_hook

    def _register_pre_forward_hooks(self) -> None:
        """Attach hooks for parameter synchronization

        If _pre_forward_hook_is_enabled is set in a parameter, then
        the callback will be called the first time any of its
        attributes are accessed. This is hackily done by
        monkey-patching the parameter class, so proceed with caution.

        """
        for param_group_id, group in enumerate(self.param_groups):
            for param_id, param in enumerate(group["params"]):
                # Monkey-patch parameter class
                cls = param.__class__
                if not getattr(cls, "_has_pre_forward_hook", False):
                    # Monkey-patch magic methods to call __getattribute__
                    special_funcs = [
                        "__abs__",
                        "__add__",
                        "__and__",
                        "__bool__",
                        "__complex__",
                        "__contains__",
                        "__deepcopy__",
                        "__delitem__",
                        "__div__",
                        "__eq__",
                        "__float__",
                        "__floordiv__",
                        "__ge__",
                        "__getitem__",
                        "__gt__",
                        "__iadd__",
                        "__iand__",
                        "__idiv__",
                        "__ifloordiv__",
                        "__ilshift__",
                        "__imod__",
                        "__imul__",
                        "__index__",
                        "__int__",
                        "__invert__",
                        "__ior__",
                        "__ipow__",
                        "__irshift__",
                        "__isub__",
                        "__iter__",
                        "__itruediv__",
                        "__ixor__",
                        "__le__",
                        "__len__",
                        "__long__",
                        "__lshift__",
                        "__lt__",
                        "__matmul__",
                        "__mod__",
                        "__mul__",
                        "__neg__",
                        "__nonzero__",
                        "__or__",
                        "__pos__",
                        "__pow__",
                        "__radd__",
                        "__rand__",
                        "__rdiv__",
                        "__reduce__",
                        "__reduce_ex__",
                        "__reversed__",
                        "__rfloordiv__",
                        "__rlshift__",
                        "__rmatmul__",
                        "__rmod__",
                        "__rmul__",
                        "__ror__",
                        "__rpow__",
                        "__rrshift__",
                        "__rshift__",
                        "__rsub__",
                        "__rtruediv__",
                        "__rxor__",
                        "__setitem__",
                        "__sizeof__",
                        "__sub__",
                        "__torch_function__",
                        "__truediv__",
                        "__xor__",
                    ]
                    for func_name in special_funcs:

                        def make_augmented_func() -> Callable:
                            base_func_name = f"_base_{func_name}"

                            def augmented_func(self, *args, **kwargs):
                                return getattr(self, base_func_name)(*args, **kwargs)

                            return augmented_func

                        setattr(cls, f"_base_{func_name}", getattr(cls, func_name))
                        setattr(cls, func_name, make_augmented_func())

                    # Monkey-patch __getattribute__ to call pre-forward hook
                    def make_getattribute() -> Callable[[str], Any]:
                        special_attrs = {
                            "_pre_forward_hook_is_enabled",
                            "_pre_forward_hook",
                            "__del__",
                            "__delattr__",
                            "__dir__",
                            "__getattr__",
                            "__getattribute__",
                            "__hash__",
                            "__init__",
                            "__new__",
                            "__setattr__",
                        }

                        def getattribute_with_pre_forward_hook(self, name: str):
                            """Variant of __getattribute__ that can call pre-forward hook"""
                            if name not in special_attrs:
                                if getattr(self, "_pre_forward_hook_is_enabled", False):
                                    self._pre_forward_hook_is_enabled = False
                                    self._pre_forward_hook()
                            return object.__getattribute__(self, name)

                        return getattribute_with_pre_forward_hook

                    cls.__getattribute__ = make_getattribute()
                    cls._has_pre_forward_hook = True

                # Register pre-forward callback
                param._pre_forward_hook_is_enabled = False
                param._pre_forward_hook = self._make_pre_forward_hook(
                    param,
                    param_group_id,
                    param_id,
                )

    def init_param_buffer(self) -> None:
        """Allocate contiguous buffer for param buckets

        This converts the parameters into views into the contiguous
        buffer. This enables some performance optimizations (e.g.
        avoiding some memory copies), but may add memory overhead
        (e.g. if the memory allocator can't reuse the original
        parameter buffers). To minimize memory overhead, this buffer
        should be initialized before the first training step.

        """

        # Make sure all params are initialized
        self.contiguous_param_buffer = True
        self.init_params()

        # Construct param buffer
        if self.state["buckets"]:
            buffer_size = max(
                bucket.contiguous_buffer_offset + bucket.bucket_size
                for bucket in self.state["buckets"]
            )
        else:
            buffer_size = 0
        self._param_buffer = torch.zeros(
            [buffer_size],
            dtype=self.param_sync_dtype,
            device=self.device,
        )

        ### TODO Handle params with mismatched dtype
        ### TODO Consider multiple buffers for each dtype

        # Figure out corresponding positions in params and param buffer
        params = list(self.parameters())
        param_flat_views = []
        param_buffer_views = []
        for i, param in enumerate(params):
            fragment = self.state[param]["fragments"][0]
            bucket_id = fragment.bucket_id
            param_size = param.numel()
            bucket_start, _ = fragment.bucket_range
            buffer_offset = self.state["buckets"][bucket_id].contiguous_buffer_offset
            buffer_start = buffer_offset + bucket_start
            buffer_end = buffer_start + param_size
            buffer_view = self._param_buffer[buffer_start:buffer_end].detach()
            if not _devices_match(buffer_view.device, param.device):
                raise RuntimeError(
                    "Attempted to change a parameter with device={param.device} "
                    f"into a buffer view with device={view_buffer.device}"
                )
            if buffer_view.dtype != param.dtype:
                raise RuntimeError(
                    f"Attempted to change a parameter with dtype={param.dtype} "
                    f"into a buffer view with dtype={view_buffer.dtype}"
                )
            param_flat_views.append(param.detach().view(-1))
            param_buffer_views.append(buffer_view)

        # Copy values into param buffer
        _multi_tensor_copy(
            param_flat_views,
            param_buffer_views,
            dummy_overflow_buf=self._dummy_overflow_buf,
        )

        # Make all params a view into the param buffer
        for param, buffer_view in zip(params, param_buffer_views):
            param.data = buffer_view.view(param.size())

    def _init_grad_buffer(self) -> None:
        """Allocate contiguous buffer for grad buckets"""

        ### TODO Consider separate buffers for each dtype

        self.contiguous_grad_buffer = True
        self.init_params()  # Make sure all params are initialized
        if self.state["buckets"]:
            buffer_size = max(
                bucket.contiguous_buffer_offset + bucket.bucket_size
                for bucket in self.state["buckets"]
            )
        else:
            buffer_size = 0
        self._grad_buffer = torch.zeros(
            [buffer_size],
            dtype=self.grad_sync_dtype,
            device=self.device,
        )

    def parameters(self) -> Iterable[torch.nn.Parameter]:
        """Returns an iterator over optimizer parameters"""
        return itertools.chain.from_iterable(
            group["params"] for group in self.param_groups
        )

    def init_params(
        self,
        params: Optional[Iterable[torch.nn.Parameter]] = None,
        dtype: Optional[torch.dtype] = None,
        grad_sync_dtype: Optional[torch.dtype] = None,
        param_sync_dtype: Optional[torch.dtype] = None,
    ) -> None:
        """Initialize optimizer state for parameters

        Ignores parameters that have already been initialized.

        Arguments:
            params (iterable, optional): parameters to initialize
                (default: all parameters)

        """

        # Default cases
        if params is None:
            params = self.parameters()
        elif isinstance(params, torch.Tensor):
            params = [params]

        # Ignore parameters that have already been initialized
        params = [param for param in params if "fragments" not in self.state[param]]
        if not params:
            return

        # Get indices corresponding to parameters
        id_map = dict()
        for param_group_id, group in enumerate(self.param_groups):
            for param_id, param in enumerate(group["params"]):
                id_map[param] = (param_group_id, param_id)

        # Initialize parameters
        for param in params:
            if param in id_map:
                param_group_id, param_id = id_map[param]
                self._init_param_state(
                    param,
                    param_group_id,
                    param_id,
                    dtype=dtype,
                    grad_sync_dtype=grad_sync_dtype,
                    param_sync_dtype=param_sync_dtype,
                )

    def init_params_bucket(
        self,
        params: Iterable[torch.nn.Parameter],
        dtype: Optional[torch.dtype] = None,
        grad_sync_dtype: Optional[torch.dtype] = None,
        param_sync_dtype: Optional[torch.dtype] = None,
    ) -> None:
        """Initialize optimizer state for parameters in one effective bucket

        The buckets corresponding to the provided parameters are
        configured so they all perform communication together. Ignores
        parameters that have already been initialized.

        Arguments:
            params (iterable): parameters to initialize

        """

        # Ignore parameters that have already been initialized
        if isinstance(params, torch.Tensor):
            params = [params]
        params = [param for param in params if "fragments" not in self.state[param]]
        if not params:
            return

        # Get indices corresponding to parameters
        id_map = dict()
        for param_group_id, group in enumerate(self.param_groups):
            for param_id, param in enumerate(group["params"]):
                id_map[param] = [param_group_id, param_id]
        param_ids = [tuple([param] + id_map[param]) for param in params]

        # Mark existings bucket as fully filled
        for bucket in self.state["buckets"]:
            bucket.filled_size = bucket.bucket_size

        # Initialize optimizer state for parameters
        start_bucket_id = len(self.state["buckets"])
        self.init_params(
            params,
            dtype=dtype,
            grad_sync_dtype=grad_sync_dtype,
            param_sync_dtype=param_sync_dtype,
        )
        end_bucket_id = len(self.state["buckets"])

        # Make sure all added buckets depend on provided params
        for bucket_id in range(start_bucket_id, end_bucket_id):
            bucket = self.state["buckets"][bucket_id]
            bucket_size = bucket.bucket_size
            bucket.filled_size = bucket_size
            ids_in_bucket = set(
                (fragment.param_group_id, fragment.param_id)
                for fragment in bucket.fragments
            )
            for param, param_group_id, param_id in param_ids:
                if (param_group_id, param_id) not in ids_in_bucket:
                    param_size = param.numel()
                    fragment = self.ParameterFragment(
                        param_group_id=param_group_id,
                        param_id=param_id,
                        bucket_id=bucket_id,
                        param_range=(param_size, param_size),
                        bucket_range=(bucket_size, bucket_size),
                        in_local_shard=False,
                        shard_range=None,
                        shard_bucket_range=None,
                        shard_param_range=None,
                    )
                    self.state[param]["fragments"].append(fragment)
                    bucket.fragments.append(fragment)

    def _init_param_state(
        self,
        param: torch.nn.Parameter,
        param_group_id: int,
        param_id: int,
        dtype: Optional[torch.dtype] = None,
        grad_sync_dtype: Optional[torch.dtype] = None,
        param_sync_dtype: Optional[torch.dtype] = None,
    ) -> None:
        """Initialize optimizer state for a parameter"""

        # Return immediately if already initialized
        if "fragments" in self.state[param]:
            return
        self.state[param]["fragments"] = []

        # Use default dtypes if needed
        if dtype is None:
            dtype = self.dtype
        if grad_sync_dtype is None:
            grad_sync_dtype = self.grad_sync_dtype
        if param_sync_dtype is None:
            param_sync_dtype = self.param_sync_dtype
        assert dtype == self.dtype, (
            "Optimizer states with non-default dtypes are not supported"
        )

        def last_bucket_id() -> int:
            """Index of last bucket with desired dtypes

            -1 if there are no such buckets.

            """
            dtypes = (dtype, grad_sync_dtype, param_sync_dtype)
            bucket_id = len(self.state["buckets"]) - 1
            while bucket_id > 0:
                bucket = self.state["buckets"][bucket_id]
                bucket_dtypes = (
                    bucket.dtype,
                    bucket.grad_sync_dtype,
                    bucket.param_sync_dtype,
                )
                if bucket_dtypes == dtypes:
                    break
                bucket_id -= 1
            return bucket_id

        # Make sure there is at least one bucket with expected dtypes
        if last_bucket_id() < 0:
            shard_size = self.default_shard_size
            bucket_size = shard_size * self.distributed_size
            buffer_offset = 0
            self.state["buckets"].append(
                self.StateBucket(
                    bucket_size,
                    shard_size,
                    dtype,
                    self.device,
                    grad_sync_dtype,
                    param_sync_dtype,
                    contiguous_buffer_offset=buffer_offset,
                    store_params=self.store_params,
                    store_param_remainders=self.store_param_remainders,
                )
            )

        # Split parameter values into fragments
        # Note: Each fragment resides within a bucket
        param_start = 0
        param_size = param.numel()
        while param_start < param_size:
            # Get current bucket
            bucket_id = last_bucket_id()
            bucket = self.state["buckets"][bucket_id]
            fragment_id = len(bucket.fragments)
            bucket_size = bucket.bucket_size
            shard_size = bucket.shard_size

            # Determine fragment position within bucket
            bucket_start = _round_to_multiple(
                bucket.filled_size,
                self.alignment,
                round_up=True,
            )
            fragment_size = min(param_size - param_start, bucket_size - bucket_start)
            param_end = param_start + fragment_size
            bucket_end = bucket_start + fragment_size

            # Create new bucket if current one is full
            if fragment_size <= 0:
                shard_size = self.default_shard_size
                bucket_size = shard_size * self.distributed_size
                buffer_offset = bucket.contiguous_buffer_offset + bucket.bucket_size
                self.state["buckets"].append(
                    self.StateBucket(
                        bucket_size,
                        shard_size,
                        dtype,
                        self.device,
                        grad_sync_dtype,
                        param_sync_dtype,
                        contiguous_buffer_offset=buffer_offset,
                        store_params=self.store_params,
                        store_param_remainders=self.store_param_remainders,
                    )
                )
                continue

            # Fragment position within local shard
            shard_id = self.distributed_rank
            shard_start = bucket_start - shard_size * shard_id
            shard_end = bucket_end - shard_size * shard_id
            shard_start = min(max(shard_start, 0), shard_size)
            shard_end = min(max(shard_end, 0), shard_size)
            in_local_shard = shard_start < shard_end
            shard_range = None
            shard_bucket_range = None
            shard_param_range = None
            if in_local_shard:
                shard_range = (shard_start, shard_end)
                shard_bucket_start = shard_start + shard_size * shard_id
                shard_bucket_end = shard_bucket_start + shard_end - shard_start
                shard_bucket_range = (shard_bucket_start, shard_bucket_end)
                shard_param_start = shard_bucket_start - bucket_start + param_start
                shard_param_end = shard_param_start + shard_end - shard_start
                shard_param_range = (shard_param_start, shard_param_end)

            # Record fragment info
            fragment = self.ParameterFragment(
                param_group_id=param_group_id,
                param_id=param_id,
                bucket_id=bucket_id,
                param_range=(param_start, param_end),
                bucket_range=(bucket_start, bucket_end),
                in_local_shard=in_local_shard,
                shard_range=shard_range,
                shard_bucket_range=shard_bucket_range,
                shard_param_range=shard_param_range,
            )
            self.state[param]["fragments"].append(fragment)
            bucket.fragments.append(fragment)
            bucket.filled_size = bucket_end
            param_start = param_end

        # Initialize main param buffer
        if self.store_params:
            for fragment in self.state[param]["fragments"]:
                if fragment.in_local_shard:
                    bucket = self.state["buckets"][fragment.bucket_id]
                    param_start, param_end = fragment.shard_param_range
                    shard_start, shard_end = fragment.shard_range
                    model_param_fragment = param.detach().view(-1)[
                        param_start:param_end
                    ]
                    main_param_fragment = bucket.params_shard[shard_start:shard_end]
                    main_param_fragment.copy_(model_param_fragment)

    def zero_grad(self, set_to_none: bool = False) -> None:
        """Clear parameter gradients"""

        # Reset bucket buffers
        self._grads_buckets.clear()

        # Construct views into contiguous grad buffer, if needed
        if self.contiguous_grad_buffer:
            if self._grad_buffer is None:
                self._init_grad_buffer()
            self._grad_buffer.zero_()
            for bucket_id, bucket in enumerate(self.state["buckets"]):
                if bucket.grad_sync_dtype != self.grad_sync_dtype:
                    continue
                bucket_size = bucket.bucket_size
                buffer_start = bucket.contiguous_buffer_offset
                buffer_end = buffer_start + bucket_size
                grad_buffer = self._grad_buffer[buffer_start:buffer_end]
                self._grads_buckets[bucket_id].grads_bucket = grad_buffer

        # Reset param grads
        for param in self.parameters():
            with _disable_pre_forward_hook(param):
                # Case 1: set grad to None
                if set_to_none:
                    param.grad = None
                    continue

                # Case 2: set grad to view in contiguous grad buffer
                if self.contiguous_grad_buffer:
                    bucket_id = self.state[param]["fragments"][0].bucket_id
                    bucket = self.state["buckets"][bucket_id]
                    if (
                        param.dtype == self.grad_sync_dtype
                        and bucket.grad_sync_dtype == self.grad_sync_dtype
                        and _devices_match(param.device, self.device)
                    ):
                        param.grad = self.grad_buffer_view(param)
                        continue

                # Default case: set grad to zero
                if param.grad is not None:
                    param.grad.zero_()

        # Reset other state
        self._grad_scale = torch.full([], 1.0, dtype=torch.float32, device=self.device)
        self._grad_norm = None
        self._dummy_overflow_buf = torch.zeros(
            [1], dtype=torch.int32, device=self.device
        )

    def _grad_copy(self, param: torch.nn.Parameter) -> None:
        """Copy parameter gradients to buckets"""

        # Initialize parameter if needed
        if "fragments" not in self.state[param]:
            for param_group_id, group in enumerate(self.param_groups):
                for param_id, param_ in enumerate(group["params"]):
                    if param is param_:
                        self._init_param_state(param, param_group_id, param_id)
            if "fragments" not in self.state[param]:
                raise RuntimeError(
                    "Could not initialize DistributedFusedAdam with parameter"
                )

        # Copy param grad to buckets
        for fragment in self.state[param]["fragments"]:
            # Get fragment position
            bucket_id = fragment.bucket_id
            bucket = self._grads_buckets[bucket_id]
            bucket_size = self.state["buckets"][bucket_id].bucket_size
            grad_sync_dtype = self.state["buckets"][bucket_id].grad_sync_dtype
            grad_start, grad_end = fragment.param_range
            bucket_start, bucket_end = fragment.bucket_range

            # Set reduction status
            if bucket.status == self.GradientStatus.SYNCING:
                self._finish_bucket_grad_sync()
            bucket.status = self.GradientStatus.PARTIALLY_FILLED

            # Allocate gradient buffer if needed
            if (
                bucket.grads_bucket is None
                and self.contiguous_grad_buffer
                and grad_sync_dtype == self.grad_sync_dtype
            ):
                if self._grad_buffer is None:
                    self._init_grad_buffer()
                buffer_start = self.state["buckets"][bucket_id].contiguous_buffer_offset
                buffer_end = buffer_start + bucket_size
                grad_buffer = self._grad_buffer[buffer_start:buffer_end]
                if (
                    bucket.grads_shard is None
                    or bucket.grads_shard.data_ptr() != grad_buffer.data_ptr()
                ):
                    bucket.grads_bucket = grad_buffer
                    bucket.grads_bucket.zero_()
            if bucket.grads_bucket is None:
                bucket.grads_bucket = torch.zeros(
                    [bucket_size],
                    dtype=grad_sync_dtype,
                    device=self.device,
                )

            # Copy param grad to bucket
            if param.grad is not None:
                grad_in = param.grad.detach().view(-1)[grad_start:grad_end]
                grad_out = bucket.grads_bucket[bucket_start:bucket_end]
                if grad_in.data_ptr() != grad_out.data_ptr():
                    grad_out.add_(grad_in)

        # Free param grad buffer
        param.grad = None

    def _param_copy(self, params: torch.nn.Parameter) -> None:
        """Update parameters with values from parameter buckets"""

        # Get parameter fragments to be synchronized
        if isinstance(params, torch.Tensor):
            params = [params]
        fragments = []
        for param in params:
            if "fragments" in self.state[param]:
                fragments.extend(
                    fragment
                    for fragment in self.state[param]["fragments"]
                    if fragment.bucket_id in self._params_buckets
                )

        # Make sure all needed buckets have been synchronized
        buckets = collections.OrderedDict()
        for fragment in fragments:
            bucket_id = fragment.bucket_id
            bucket = self._params_buckets[bucket_id]
            buckets[bucket] = bucket.status
        if any(
            status != self.ParameterStatus.READY for bucket, status in buckets.items()
        ):
            self._start_bucket_param_sync(buckets.keys())
            self._finish_bucket_param_sync()

        # Copy values from bucket buffers to params
        params_in = []
        params_out = []
        for fragment in fragments:
            bucket_id = fragment.bucket_id
            param_group_id = fragment.param_group_id
            param_id = fragment.param_id
            bucket_start, bucket_end = fragment.bucket_range
            param_start, param_end = fragment.param_range
            if param_end > param_start:
                bucket = self._params_buckets[bucket_id]
                param = self.param_groups[param_group_id]["params"][param_id]
                params_in.append(bucket.params_bucket[bucket_start:bucket_end])
                params_out.append(param.detach().view(-1)[param_start:param_end])
        _multi_tensor_copy(
            params_in,
            params_out,
            dummy_overflow_buf=self._dummy_overflow_buf,
        )

        # Delete buckets if possible
        for fragment in fragments:
            bucket_id = fragment.bucket_id
            bucket = self._params_buckets[bucket_id]
            bucket_fragments = self.state["buckets"][bucket_id].fragments
            param_group_id = fragment.param_group_id
            param_id = fragment.param_id
            param = self.param_groups[param_group_id]["params"][param_id]
            bucket.params_updated.add(param)
            if len(bucket.params_updated) == len(bucket_fragments):
                del self._params_buckets[bucket_id]

    def grad_buffer_view(self, param: torch.nn.Parameter) -> torch.Tensor:
        """Construct view into grad buffer corresponding to param

        Assumes optimizer is using a contiguous grad buffer.

        """

        # Initialize contiguous grad buffer if needed
        assert self.contiguous_grad_buffer
        if self._grad_buffer is None:
            self._init_grad_buffer()

        # Figure out corresponding position in grad buffer
        fragment = self.state[param]["fragments"][0]
        bucket_id = fragment.bucket_id
        param_size = param.numel()
        bucket_start, _ = fragment.bucket_range
        buffer_offset = self.state["buckets"][bucket_id].contiguous_buffer_offset
        buffer_start = buffer_offset + bucket_start
        buffer_end = buffer_start + param_size

        # Construct view into grad buffer
        flat_buffer = self._grad_buffer[buffer_start:buffer_end]
        return flat_buffer.detach().view(param.size())

    def _force_bucket_grad_sync(self) -> None:
        """Ensure that all gradient buckets are synchronized"""

        # Synchronize all unsynchronized buckets
        Status = self.GradientStatus
        buckets = []
        for bucket_id, grads_bucket in sorted(self._grads_buckets.items()):
            if grads_bucket.status not in (Status.READY, Status.SYNCING):
                buckets.append(grads_bucket)
                if grads_bucket.grads_bucket is None:
                    state_bucket = self.state["buckets"][bucket_id]
                    grads_bucket.grads_bucket = torch.zeros(
                        [state_bucket.bucket_size],
                        dtype=state_bucket.grad_sync_dtype,
                        device=self.device,
                    )
        if buckets:
            self._start_bucket_grad_sync(buckets)
        self._finish_bucket_grad_sync()

        # Fill any unsynchronized gradients with zeros
        for bucket_id in range(len(self.state["buckets"])):
            grads_bucket = self._grads_buckets[bucket_id]
            if grads_bucket.grads_shard is None:
                state_bucket = self.state["buckets"][bucket_id]
                grads_bucket.grads_shard = torch.zeros(
                    [state_bucket.shard_size],
                    dtype=state_bucket.grad_sync_dtype,
                    device=self.device,
                )

    def _try_start_bucket_grad_sync(
        self,
        params: Optional[Iterable[torch.nn.Parameter]] = None,
        ignore_last_bucket: bool = False,
    ) -> None:
        """Attempt to launch gradient synchronization

        Launches gradient synchronization if any bucket has receieved
        all its expected gradients. Gradient synchronization is
        asynchronous.

        Arguments:
            params (iterable): parameters that have had their
                gradients copied to buckets
            ignore_last_bucket (bool): avoid synchronizing last bucket
                until all gradients have been generated. This avoids
                excessive synchronization when initializing buckets in
                the first backward pass.

        """

        # Register params that have generated grads
        if params is None:
            params = []
        for param in params:
            for fragment in self.state[param]["fragments"]:
                bucket_id = fragment.bucket_id
                grads_bucket = self._grads_buckets[bucket_id]
                state_bucket = self.state["buckets"][bucket_id]
                bucket_fragments = state_bucket.fragments
                grads_bucket.grads_generated.add(param)
                if len(grads_bucket.grads_generated) == len(bucket_fragments):
                    grads_bucket.status = self.GradientStatus.FULLY_FILLED
                    if grads_bucket.grads_bucket is None:
                        grads_bucket.grads_bucket = torch.zeros(
                            [state_bucket.bucket_size],
                            dtype=state_bucket.grad_sync_dtype,
                            device=self.device,
                        )

        # Launch reductions if enough buckets are ready
        filled_buckets = []
        for bucket_id, bucket in sorted(self._grads_buckets.items()):
            if ignore_last_bucket and bucket_id == len(self.state["buckets"]) - 1:
                continue
            if bucket.status == self.GradientStatus.FULLY_FILLED:
                filled_buckets.append(bucket)
        if filled_buckets:
            self._start_bucket_grad_sync(filled_buckets)

    def _start_bucket_grad_sync(self, buckets: List[GradientBucket]) -> None:
        """Synchronize gradient buckets

        Gradient synchronization is asynchronous. Involves
        reduce-scatter over distributed process group and allreduce
        over redundant process group. Assumes grad bucket buffers are
        already initialized.

        """

        # Complete any outstanding grad syncs
        # Note: Not needed with contiguous grad buffer since there is
        # no memory benefit from eagerly freeing grad buffers.
        if not self.contiguous_grad_buffer:
            self._finish_bucket_grad_sync()

        # Reduction operation
        if self.average_grad_sync:
            reduce_op = torch.distributed.ReduceOp.AVG
        else:
            reduce_op = torch.distributed.ReduceOp.SUM

        # Initialize grad state and buffers
        for bucket in buckets:
            if bucket.status == self.GradientStatus.SYNCING:
                self._finish_bucket_grad_sync()
            bucket.status = self.GradientStatus.SYNCING
            bucket.grads_generated.clear()
            if self.distributed_size == 1:
                bucket.sync_grads_shard = bucket.grads_bucket
            else:
                bucket_size = bucket.grads_bucket.numel()
                shard_size = bucket_size // self.distributed_size
                bucket.sync_grads_shard = torch.empty(
                    [shard_size],
                    dtype=bucket.grads_bucket.dtype,
                    device=bucket.grads_bucket.device,
                )

        # Side stream for communication
        main_stream = torch.cuda.current_stream()
        comm_stream = self._pipeline_streams[-1]
        comm_stream.wait_stream(main_stream)

        # Reduce-scatter over distributed process group
        if self.distributed_size > 1:
            with torch.cuda.stream(comm_stream):
                group = self.distributed_process_group
                with _coalescing_manager(group, self.device, async_ops=True) as cm:
                    for bucket in buckets:
                        _coalescing_manager_append_work(
                            cm,
                            reduce_scatter_tensor(
                                bucket.sync_grads_shard,
                                bucket.grads_bucket,
                                op=reduce_op,
                                group=group,
                                async_op=True,
                            ),
                        )
                cm.wait()

        # All-reduce over redundant process group
        if self.redundant_size > 1:
            with torch.cuda.stream(comm_stream):
                group = self.redundant_process_group
                with _coalescing_manager(group, self.device, async_ops=True) as cm:
                    for bucket in buckets:
                        _coalescing_manager_append_work(
                            cm,
                            torch.distributed.all_reduce(
                                bucket.sync_grads_shard,
                                op=reduce_op,
                                group=group,
                                async_op=True,
                            ),
                        )
                cm.wait()

    def _finish_bucket_grad_sync(self) -> None:
        """Wait for any gradient synchronizations that are in progress"""
        main_stream = torch.cuda.current_stream()
        comm_stream = self._pipeline_streams[-1]
        main_stream.wait_stream(comm_stream)
        for bucket_id, bucket in sorted(self._grads_buckets.items()):
            if bucket.status == self.GradientStatus.SYNCING:
                # Accumulate gradient in local shard
                if bucket.grads_shard is None:
                    bucket.grads_shard = bucket.sync_grads_shard
                else:
                    bucket.grads_shard.add_(bucket.sync_grads_shard)
                bucket.grads_bucket = None
                bucket.sync_grads_shard = None

                # Reset status
                bucket.status = self.GradientStatus.READY

                # Cached gradient norm has been invalidated
                self._grad_norm = None

    def _try_start_bucket_param_sync(
        self,
        params: Iterable[torch.nn.Parameter] = None,
    ) -> None:
        """Attempt to launch parameter synchronization

        Launches parameter synchronization for buckets corresponding
        to provided parameters, if needed. If parameters are not
        provided and no other synchronizations are in progress,
        attempts to find a parameter that still requires
        synchronization. Parameter synchronization is asynchronous.

        Arguments:
            params (iterable, optional): parameters to synchronize

        """

        # Default behavior: only launch param sync if no other syncs
        # are in progress
        if params is None:
            params = []
            if any(
                bucket.status == self.ParameterStatus.SYNCING
                for bucket in self._params_buckets.values()
            ):
                return
            for bucket_id, bucket in self._params_buckets.items():
                if bucket.status == self.ParameterStatus.SHARDED:
                    fragment = self.state["buckets"][bucket_id].fragments[-1]
                    param_group_id = fragment.param_group_id
                    param_id = fragment.param_id
                    param = self.param_groups[param_group_id]["params"][param_id]
                    params.append(param)
                    break

        # Find buckets corresponding to params
        bucket_ids = set()
        for param in params:
            bucket_ids.update(
                fragment.bucket_id for fragment in self.state[param]["fragments"]
            )
        buckets = [
            self._params_buckets[bucket_id]
            for bucket_id in sorted(bucket_ids)
            if bucket_id in self._params_buckets
        ]
        buckets = [
            bucket
            for bucket in buckets
            if bucket.status == self.ParameterStatus.SHARDED
        ]

        # Launch param sync if needed
        if buckets:
            self._start_bucket_param_sync(buckets)

    def _start_bucket_param_sync(self, buckets: List[ParameterBucket]) -> None:
        """Synchronize parameter buckets

        Parameter synchronization is asynchronous. Involves all-gather
        over distributed process group. Assumes param shard buffers
        are already initialized.

        """

        # Complete any outstanding param syncs
        self._finish_bucket_param_sync()

        # Initialize param state and buffers
        buckets = [
            bucket
            for bucket in buckets
            if bucket.status == self.ParameterStatus.SHARDED
        ]
        for bucket in buckets:
            bucket.status = self.ParameterStatus.SYNCING
            if self.distributed_size == 1:
                bucket.params_bucket = bucket.params_shard
            elif bucket.params_bucket is None:
                shard_size = bucket.params_shard.numel()
                bucket_size = shard_size * self.distributed_size
                bucket.params_bucket = torch.empty(
                    [bucket_size],
                    dtype=bucket.params_shard.dtype,
                    device=bucket.params_shard.device,
                )

        # Side stream for communication
        main_stream = torch.cuda.current_stream()
        comm_stream = self._pipeline_streams[-1]
        comm_stream.wait_stream(main_stream)

        # All-gather over distributed process group
        if self.distributed_size > 1:
            with torch.cuda.stream(comm_stream):
                group = self.distributed_process_group
                with _coalescing_manager(group, self.device, async_ops=True) as cm:
                    for bucket in buckets:
                        _coalescing_manager_append_work(
                            cm,
                            all_gather_into_tensor(
                                bucket.params_bucket,
                                bucket.params_shard,
                                group=group,
                                async_op=True,
                            ),
                        )
                cm.wait()

    def _finish_bucket_param_sync(self) -> None:
        """Wait for any param synchronizations that are in progress"""
        main_stream = torch.cuda.current_stream()
        comm_stream = self._pipeline_streams[-1]
        main_stream.wait_stream(comm_stream)
        for bucket_id, bucket in self._params_buckets.items():
            if bucket.status == self.ParameterStatus.SYNCING:
                bucket.params_shard = None
                bucket.status = self.ParameterStatus.READY

    @contextlib.contextmanager
    def no_sync(
        self,
        greedy_grad_copy: None = False,
    ) -> contextlib.AbstractContextManager:
        """Disable overlapped gradient synchronization

        Context manager that is similar to
        torch.nn.parallel.DistributedDataParallel.no_sync. The
        gradients can be synchronized by calling grad_sync or step. If
        overlapped gradient synchronization is enabled, gradients can
        also be synchronized by leaving the context and performing a
        backward pass.

        Arguments:
            greedy_grad_copy (bool, optional): copy parameter
                gradients to buckets as soon as they are generated
                (default: False)

        """
        old_greedy_grad_copy = self.greedy_grad_copy
        old_overlap_grad_sync = self.overlap_grad_sync
        self.greedy_grad_copy = greedy_grad_copy
        self.overlap_grad_sync = False
        try:
            yield
        finally:
            self.greedy_grad_copy = old_greedy_grad_copy
            self.overlap_grad_sync = old_overlap_grad_sync

    def grad_sync(self) -> None:
        """Ensure that all gradients are synchronized"""
        for bucket in self.state["buckets"]:
            for fragment in bucket.fragments:
                param_group_id = fragment.param_group_id
                param_id = fragment.param_id
                param = self.param_groups[param_group_id]["params"][param_id]
                if param.grad is not None:
                    self._grad_copy(param)
                    if not self.contiguous_grad_buffer:
                        self._try_start_bucket_grad_sync(
                            params=[param],
                            ignore_last_bucket=False,
                        )
        self._force_bucket_grad_sync()

    def param_sync(self) -> None:
        """Ensure that all parameters are synchronized"""
        if self.contiguous_param_buffer:
            self._param_copy(self.parameters())
        else:
            while self._params_buckets:
                bucket_id, bucket = next(iter((self._params_buckets.items())))
                for fragment in reversed(self.state["buckets"][bucket_id].fragments):
                    param_id = fragment.param_id
                    param_group_id = fragment.param_group_id
                    param = self.param_groups[param_group_id]["params"][param_id]
                    self._param_copy(param)
        self._params_buckets.clear()

    @torch.no_grad()
    def _local_grad_norm(
        self,
        parameters: Optional[Iterable[torch.nn.Parameter]] = None,
        norm_type: float = 2.0,
    ) -> torch.Tensor:
        """Local contribution to parameter gradient norm

        Returns square of 2-norm. Other norms are not yet supported.

        If no parameters are provided, the norm is computed for all
        parameters in optimizer. Provided parameters are assumed to be
        in optimizer and to require gradients.

        """
        norm_type = float(norm_type)
        assert norm_type == 2.0

        # Make sure that gradients have been reduced
        self.grad_sync()

        # Check if provided parameters are subset of all parameters
        if parameters is not None:
            parameters = list(parameters)
            params_set = set(parameters)
            all_params_set = set()
            for bucket in self.state["buckets"]:
                for fragment in bucket.fragments:
                    param_group_id = fragment.param_group_id
                    param_id = fragment.param_id
                    all_params_set.add(
                        self.param_groups[param_group_id]["params"][param_id]
                    )
            if not params_set.issubset(all_params_set):
                raise RuntimeError(
                    "Attempted to compute gradient norm for a parameter "
                    "that is not managed by DistributedFusedAdam"
                )
            if params_set == all_params_set:
                parameters = None

        # Group grads by dtype
        grad_groups = collections.defaultdict(list)
        if parameters is None:
            # Compute norm of all local gradients
            for bucket_id, grads_bucket in self._grads_buckets.items():
                state_bucket = self.state["buckets"][bucket_id]
                dtype = state_bucket.grad_sync_dtype
                grad_groups[dtype].append(grads_bucket.grads_shard)
        else:
            # Compute norm of selected local gradients
            for param in parameters:
                if "fragments" not in self.state[param]:
                    continue
                for fragment in self.state[param]["fragments"]:
                    if not fragment.in_local_shard:
                        continue
                    shard_start, shard_end = fragment.shard_range
                    if shard_end <= shard_start:
                        continue
                    bucket_id = fragment.bucket_id
                    grads_bucket = self._grads_buckets[bucket_id]
                    state_bucket = self.state["buckets"][bucket_id]
                    grad_groups[state_bucket.grad_sync_dtype].append(
                        grads_bucket.grads_shard[shard_start:shard_end]
                    )

        # Compute norm of each group of grads
        grad_norm_sq = None
        for grad_group in grad_groups.values():
            grad_group_norm_sq = (
                multi_tensor_applier(
                    amp_C.multi_tensor_l2norm,
                    self._dummy_overflow_buf,
                    [grads],
                    False,
                )[0]
                ** 2
            )
            if grad_norm_sq is None:
                grad_norm_sq = grad_group_norm_sq
            else:
                grad_norm_sq += grad_group_norm_sq
        if grad_norm_sq is None:
            grad_norm_sq = torch.zeros([], dtype=self.dtype, device=self.device)

        # Interpret norm as scalar
        grad_norm_sq = grad_norm_sq.to(dtype=self.dtype, device=self.device)
        grad_norm_sq = grad_norm_sq.view([])
        return grad_norm_sq

    def grad_norm(
        self,
        parameters: Optional[Iterable[torch.nn.Parameter]] = None,
        norm_type: float = 2.0,
        force: bool = False,
    ) -> torch.Tensor:
        """Gradient norm of parameters in optimizer

        The norm is computed over all gradients together, as if they
        were concatenated into a single vector. All provided
        parameters must be managed by optimizer.

        The computed value is cached to avoid redundant communication.

        Arguments:
            parameters (iterable, optional): an iterable of parameters
                in optimizer (default: all parameters in optimizer).
            norm_type (float, optional): type of the used p-norm
                (default: 2). Only 2-norm is currently supported.
            force (bool, optional): ignore cached value and force norm
                computation (default: False).

        """
        if force or self._grad_norm is None:
            norm_type = float(norm_type)
            assert norm_type == 2.0
            grad_norm_sq = self._local_grad_norm(
                parameters=parameters,
                norm_type=norm_type,
            )
            torch.distributed.all_reduce(
                grad_norm_sq,
                op=torch.distributed.ReduceOp.SUM,
                group=self.distributed_process_group,
            )
            self._grad_norm = grad_norm_sq.sqrt()
        grad_norm = self._grad_norm * self._grad_scale
        return grad_norm.detach()

    def clip_grad_norm(
        self,
        max_norm: float,
        parameters: Optional[Iterable[torch.nn.Parameter]] = None,
        norm_type: float = 2.0,
    ) -> torch.Tensor:
        """Clips gradient norm of parameters in optimizer

        The norm is computed over all gradients together, as if they
        were concatenated into a single vector. The scaling is
        deferred until the optimizer step, which should be called
        immediately after this function.

        The computed grad norm is cached to avoid redundant
        communication.

        Arguments:
            max_norm (float): max norm of the gradients
            parameters (iterable, optional): an iterable of parameters
                in optimizer (default: all parameters in optimizer).
            norm_type (float, optional): type of the used
                p-norm (default: 2)

        """
        assert max_norm > 0
        total_norm = self.grad_norm(parameters=parameters, norm_type=norm_type)
        clip_coef = max_norm / (total_norm + 1e-6)
        clip_coef_clamped = torch.clamp(clip_coef, max=1.0)
        self._grad_scale *= clip_coef_clamped
        return total_norm

    def unscale_grads(self, inv_scale: torch.Tensor, *args):
        """Custom unscale function for use by AMP gradient scaler

        Overflow checking is deferred to optimization step.

        Arguments:
            inv_scale (torch.Tensor): factor to multiply gradients

        """
        self._grad_scale *= inv_scale.view([])
        return {self.device: torch.zeros(1, dtype=torch.float32, device=self.device)}

    def step(
        self,
        closure: Optional[Callable] = None,
        *,
        grad_scaler: Optional[torch.cuda.amp.GradScaler] = None,
    ):
        """Apply Adam optimizer step

        Arguments:
            closure (callable, optional): closure to recompute loss
                (default: None)
            grad_scaler (torch.cuda.amp.GradScaler, optional):
                gradient scaler (default: None)

        """

        # Apply closure
        loss = None
        if closure is not None:
            loss = closure()

        # Make sure that parameters and gradients are synchronized
        self.param_sync()
        self.grad_sync()

        # Apply gradient scaler if provided
        # Note: We compute gradient norm to check for non-finite
        # values. This is more conservative and compute intensive than
        # directly checking, but it avoids extra communication if we
        # have already computed gradient norm e.g. for gradient
        # clipping.
        if grad_scaler is not None:
            grad_scaler_state = grad_scaler._per_optimizer_states[id(self)]
            GradScalerOptState = torch.cuda.amp.grad_scaler.OptState
            if grad_scaler_state["stage"] is GradScalerOptState.READY:
                assert grad_scaler._scale is not None
                self._grad_scale /= grad_scaler._scale.view([])
            grad_norm = self.grad_norm()
            found_inf = torch.logical_not(torch.isfinite(grad_norm))
            scaler_state = grad_scaler._per_optimizer_states[id(self)]
            scaler_state["found_inf_per_device"] = {found_inf.device: found_inf.float()}
            if found_inf.item():
                return
        self._grad_scale = self._grad_scale.to(dtype=torch.float32, device=self.device)

        # Initialize param shard buffers
        for bucket_id in reversed(range(len(self.state["buckets"]))):
            params_bucket = self.ParameterBucket()
            state_bucket = self.state["buckets"][bucket_id]
            shard_size = state_bucket.shard_size
            param_sync_dtype = state_bucket.param_sync_dtype
            if (
                self.contiguous_param_buffer
                and param_sync_dtype == self.param_sync_dtype
            ):
                if self._param_buffer is None:
                    self.init_param_buffer()
                bucket_size = state_bucket.bucket_size
                buffer_start = state_bucket.contiguous_buffer_offset
                buffer_end = buffer_start + bucket_size
                params_bucket.params_bucket = self._param_buffer[buffer_start:buffer_end]
                params_bucket_start = self.distributed_rank * shard_size
                params_bucket_end = bucket_start + shard_size
                params_bucket.params_shard = params_bucket.params_bucket[bucket_start:bucket_end]
            else:
                params_bucket.params_shard = torch.empty(
                    [shard_size],
                    dtype=param_sync_dtype,
                    device=self.device,
                )
            self._params_buckets[bucket_id] = params_bucket

        # Apply optimizer step and synchronize params
        self.state["step"] += 1
        if (
            self.distributed_size > 1
            and self.overlap_param_sync
            and self.state["buckets"]
        ):
            # Local step and non-blocking param sync
            # Note: Overlap param sync of first buckets with optimizer
            # step of remaining buckets.

            # Get buckets containing "first" parameter
            fragment = self.state["buckets"][-1].fragments[-1]
            param_group_id = fragment.param_group_id
            param_id = fragment.param_id
            param = self.param_groups[param_group_id]["params"][param_id]
            first_bucket_ids = sorted(
                fragment.bucket_id for fragment in self.state[param]["fragments"]
            )

            # Local step and launch param sync for first buckets
            self._local_step(first_bucket_ids)
            self._start_bucket_param_sync(
                self._params_buckets[bucket_id] for bucket_id in first_bucket_ids
            )

            # Local step for remaining buckets
            first_bucket_ids = set(first_bucket_ids)
            self._local_step(
                bucket_id
                for bucket_id in range(len(self.state["buckets"]))
                if bucket_id not in first_bucket_ids
            )

            # Enable pre-forward hook
            for param in self.parameters():
                param._pre_forward_hook_is_enabled = True

        else:
            # Local step and blocking param sync
            self._local_step(list(range(len(self.state["buckets"]))))
            self.param_sync()

        return loss

    def _local_step(self, bucket_ids: Iterable[int]) -> None:
        """Apply optimizer step to local shard of parameter buckets

        Arguments:
            bucket_ids (iterable): bucket indices

        """

        # Optimized implementation with BF16 params and 16-bit param
        # remainders
        if self.store_param_remainders:
            bf16_rem_buckets = set()
            for bucket_id in bucket_ids:
                state_bucket = self.state["buckets"][bucket_id]
                if (
                    state_bucket.dtype == self.dtype
                    and state_bucket.param_sync_dtype == self.param_sync_dtype
                ):
                    bf16_rem_buckets.add(bucket_id)
            if bf16_rem_buckets:
                self._local_step_with_param_remainders(sorted(bucket_ids))
            bucket_ids = [
                bucket_id in bucket_ids
                if bucket_id not in bf16_rem_buckets
            ]
            if not bucket_ids:
                return

        # Find param fragments for each bucket
        buffers = collections.defaultdict(list)  # p_in, m, v, g, p_out
        for bucket_id in bucket_ids:
            state_bucket = self.state["buckets"][bucket_id]
            grads_bucket = self._grads_buckets[bucket_id]
            params_bucket = self._params_buckets[bucket_id]

            # Optimizer state buffers for local shard
            fragments = state_bucket.fragments
            exp_avg = state_bucket.exp_avg_shard
            exp_avg_sq = state_bucket.exp_avg_sq_shard
            grads = grads_bucket.grads_shard
            params_out = params_bucket.params_shard

            # Find param fragments in local shard
            for fragment in fragments:
                if not fragment.in_local_shard:
                    continue
                shard_start, shard_end = fragment.shard_range
                if shard_end <= shard_start:
                    continue
                shard_range = slice(shard_start, shard_end)
                param_group_id = fragment.param_group_id
                param_id = fragment.param_id
                buffers_key = (
                    param_group_id,
                    state_bucket.dtype,
                    state_bucket.grad_sync_dtype,
                    state_bucket.param_sync_dtype,
                )
                if self.store_params:
                    params_shard = state_bucket.params_shard
                    param_fragment = params_shard[shard_range]
                else:
                    param = self.param_groups[param_group_id]["params"][param_id]
                    param_range = slice(*fragment.shard_param_range)
                    param_fragment = param.detach().view(-1)[param_range]
                    param_fragment = param_fragment.to(
                        dtype=state_bucket.dtype, device=self.device
                    )
                buffers[buffers_key].append(
                    [
                        param_fragment,
                        exp_avg[shard_range],
                        exp_avg_sq[shard_range],
                        grads[shard_range],
                        params_out[shard_range],
                    ]
                )

        # Apply optimizer step to each param group
        for (group_id, _, _, _), group_buffers in buffers.items():
            group = self.param_groups[group_id]
            beta1, beta2 = group["betas"]
            multi_tensor_applier(
                distributed_adam_cuda.multi_tensor_fused_adam,
                self._dummy_overflow_buf,
                list(zip(*group_buffers)),
                self._grad_scale,
                group["lr"],
                beta1,
                beta2,
                group["eps"],
                self.state["step"],
                1 if self.adam_w_mode else 0,
                1 if group["bias_correction"] else 0,
                group["weight_decay"],
            )

    def _local_step_with_param_remainders(
        self,
        bucket_ids: Iterable[int],
    ) -> None:
        """Apply optimizer step to local shard of parameter bucket

        This is an experimental implementation that expects
        store_params=False and store_param_remainders=True. The
        optimizer dtype must be FP32 and the params must all be BF16
        and GPU.

        Arguments:
            bucket_ids (iterable): bucket indices

        """

        # Find param fragments for each bucket
        buffers = collections.defaultdict(list)  # p_in, p_rem, m, v, g, p_out
        for bucket_id in bucket_ids:
            state_bucket = self.state["buckets"][bucket_id]
            grads_bucket = self._grads_buckets[bucket_id]
            params_bucket = self._params_buckets[bucket_id]

            # State buffers for local shard
            fragments = state_bucket.fragments
            param_remainders_shard = state_bucket.param_remainders_shard
            exp_avg = state_bucket.exp_avg_shard
            exp_avg_sq = state_bucket.exp_avg_sq_shard
            grads = grads_bucket.grads_shard
            params_out = params_bucket.params_shard

            # Find param fragments in local shard
            for fragment in fragments:
                if not fragment.in_local_shard:
                    continue
                shard_start, shard_end = fragment.shard_range
                if shard_end <= shard_start:
                    continue
                shard_range = slice(shard_start, shard_end)
                param_group_id = fragment.param_group_id
                param_id = fragment.param_id
                buffers_key = (param_group_id, state_bucket.grad_sync_dtype)
                param = self.param_groups[param_group_id]["params"][param_id]
                param_range = slice(*fragment.shard_param_range)
                param_fragment = param.detach().view(-1)[param_range]
                param_fragment = param_fragment.to(
                    dtype=torch.bfloat16, device=self.device
                )
                buffers[param_group_id].append(
                    [
                        param_fragment,
                        param_remainders_shard[shard_range],
                        exp_avg[shard_range],
                        exp_avg_sq[shard_range],
                        grads[shard_range],
                        params_out[shard_range],
                    ]
                )

        # Apply optimizer step to each param group
        for (group_id, _), group_buffers in buffers.items():
            group = self.param_groups[group_id]
            beta1, beta2 = group["betas"]
            multi_tensor_applier(
                distributed_adam_cuda.multi_tensor_fused_adam_with_param_remainders,
                self._dummy_overflow_buf,
                list(zip(*group_buffers)),
                self._grad_scale,
                group["lr"],
                beta1,
                beta2,
                group["eps"],
                self.state["step"],
                1 if self.adam_w_mode else 0,
                1 if group["bias_correction"] else 0,
                group["weight_decay"],
            )

<<<<<<< HEAD
    ### TODO Handle checkpoint with multiple dtypes

    def state_dict(self, gather_on_root: bool = True) -> dict:
=======
    def state_dict(
        self,
        *,
        v1_format: bool = False,
        gather_on_root: Optional[bool] = None,
    ) -> Optional[dict]:
>>>>>>> bc4be41c
        """Get dictionary containing optimizer state

        Gathers optimizer state on the process group's root rank and
        returns empty dictionaries on non-root ranks.

        Arguments:
            v1_format (bool, optional): Use deprecated v1 format
                (default: False).
            gather_on_root (bool, optional): Option for deprecated v1
                format.

        """

        # Deprecated v1 format
        if v1_format:
            kwargs = {}
            if gather_on_root is not None:
                kwargs["gather_on_root"] = gather_on_root
            return self._state_dict_v1(**kwargs)

        # Default v2 format
        return self._state_dict_v2()

    def _state_dict_v1(self, gather_on_root: bool = True) -> Optional[dict]:
        """Get dictionary containing optimizer state (deprecated v1 format)

        Default behavior is to perform communication so that the
        entire optimizer state is returned on the root rank in the
        process group. In this case, all ranks in the process group
        must enter this function and no value is returned on non-root
        ranks.

        Arguments:
            gather_on_root (bool, optional): Gather state from all
                ranks on the root rank (default: True)

        """
        warnings.warn(
            "Making optimizer state dictionary in deprecated v1 format. "
            "Future support is not guaranteed."
        )

        state_dict = super().state_dict()
        if not gather_on_root:
            return state_dict

        # Finish any asynchronous communication
        self.grad_sync()
        self.param_sync()

        # Export local state to byte string
        state_bytes = io.BytesIO()
        torch.save(state_dict, state_bytes)
        state_bytes.seek(0)
        state_bytes_view = state_bytes.getbuffer()

        # Get data sizes on all ranks
        local_state_size = len(state_bytes_view)
        state_sizes = [None] * self.distributed_size
        torch.distributed.all_gather_object(
            state_sizes,
            local_state_size,
            group=self.process_group,
        )
        max_state_size = max(state_sizes)

        # Construct workspace buffers
        chunk_size = (
            self.default_shard_size * torch.finfo(self.grad_sync_dtype).bits // 8
        )
        if self.distributed_rank == 0:
            gathered_state_bytes = [
                torch.empty([size], dtype=torch.uint8, device="cpu")
                for size in state_sizes
            ]
            gathered_state_bytes[0].copy_(
                torch.frombuffer(state_bytes_view, dtype=torch.uint8)
            )
            gathered_chunks_buffers = [
                torch.empty(
                    [chunk_size * self.distributed_size],
                    dtype=torch.uint8,
                    device=self.device,
                )
                for _ in range(self.pipeline_size)
            ]
        else:
            chunk_buffers = [
                torch.empty(
                    [chunk_size],
                    dtype=torch.uint8,
                    device=self.device,
                )
                for _ in range(self.pipeline_size)
            ]

        # Split data into chunks and gather on root rank
        # Note: Assuming we are using the NCCL backend, communication
        # must happen on the GPU. We split the data into fixed-size
        # chunks to limit GPU memory usage.
        # TODO: Avoid chunking with direct communication between CPUs
        main_stream = torch.cuda.current_stream()
        for stream in self._pipeline_streams:
            stream.wait_stream(main_stream)
        for stream_id, offset in enumerate(range(0, max_state_size, chunk_size)):
            stream_id %= self.pipeline_size
            stream = self._pipeline_streams[stream_id]
            with torch.cuda.stream(stream):
                # Buffers for chunk
                if self.distributed_rank == 0:
                    gathered_chunks = [
                        gathered_chunks_buffers[stream_id][
                            i * chunk_size : (i + 1) * chunk_size
                        ]
                        for i in range(self.distributed_size)
                    ]
                else:
                    chunk = chunk_buffers[stream_id]

                # Copy to GPU
                if self.distributed_rank != 0 and offset < local_state_size:
                    local_chunk_size = min(chunk_size, local_state_size - offset)
                    chunk[:local_chunk_size].copy_(
                        torch.frombuffer(
                            state_bytes_view,
                            dtype=torch.uint8,
                            count=local_chunk_size,
                            offset=offset,
                        ),
                        non_blocking=True,
                    )

                # Gather on root
                # Note: Call in main stream to avoid memory pool
                # overheads from internal memory allocations in
                # gather.
                main_stream.wait_stream(stream)
                with torch.cuda.stream(main_stream):
                    if self.distributed_rank == 0:
                        if self._gather_no_copy:
                            no_copy_kwarg = {"no_copy": True}
                        else:
                            no_copy_kwarg = {}
                        torch.distributed.gather(
                            gathered_chunks[0],
                            gathered_chunks,
                            dst=self.process_group_root,
                            group=self.process_group,
                            **no_copy_kwarg,
                        )
                    else:
                        torch.distributed.gather(
                            chunk,
                            dst=self.process_group_root,
                            group=self.process_group,
                        )
                stream.wait_stream(main_stream)

                # Copy back to CPU
                if self.distributed_rank == 0:
                    for rank in range(1, self.distributed_size):
                        rank_chunk_start = offset
                        rank_chunk_end = min(offset + chunk_size, state_sizes[rank])
                        rank_chunk_size = rank_chunk_end - rank_chunk_start
                        if rank_chunk_size > 0:
                            src = gathered_chunks[rank][:rank_chunk_size]
                            dst = gathered_state_bytes[rank][
                                rank_chunk_start:rank_chunk_end
                            ]
                            dst.copy_(src, non_blocking=True)

        # Synchronize GPU
        for stream in self._pipeline_streams:
            main_stream.wait_stream(stream)
        main_stream.synchronize()

        # Return gathered state data on root rank
        if self.distributed_rank == 0:
            return {"gathered_states": gathered_state_bytes}
        else:
            return None

    @torch.no_grad()
    def _state_dict_v2(self) -> dict:
        """Get dictionary containing optimizer state (default v2 format)

        Gathers optimizer state on the process group's root rank and
        returns empty dictionaries on non-root ranks.

        """

        # Make sure params are initialized
        self.init_params()

        # Finish any asynchronous communication
        self.grad_sync()
        self.param_sync()

        # Return immediately on ranks with redundant data
        if self.redundant_size > 1:
            if torch.distributed.get_rank(self.redundant_process_group) > 0:
                return {}

        # Initialize state dict on root rank
        if self.distributed_rank == 0:
            # Get state dict from base class
            state_dict = super().state_dict()
            state_dict["state"] = {"step": state_dict["state"]["step"]}

            # Initialize state dict with CPU buffers
            for param in self.parameters():
                # Get param index in state dict
                fragment = self.state[param]["fragments"][0]
                param_group_id = fragment.param_group_id
                param_id = fragment.param_id
                index = state_dict["param_groups"][param_group_id]["params"][param_id]

                # Construct CPU buffers with optimizer state
                state_dict["state"][index] = dict(
                    param=torch.zeros_like(param, dtype=self.dtype, device="cpu"),
                    exp_avg=torch.zeros_like(param, dtype=self.dtype, device="cpu"),
                    exp_avg_sq=torch.zeros_like(param, dtype=self.dtype, device="cpu"),
                )

        # Workspace buffers for gathering shards on root rank
        num_buckets = len(self.state["buckets"])
        if self.distributed_rank == 0:
            max_bucket_size = max(
                bucket.bucket_size for bucket in self.state["buckets"]
            )
            bucket_buffers = [
                torch.empty(
                    [max_bucket_size],
                    dtype=self.dtype,
                    device=self.device,
                )
                for _ in range(self.pipeline_size)
            ]

        # Workspace buffers for packing param state
        max_shard_size = max(bucket.shard_size for bucket in self.state["buckets"])
        if self.store_params:
            pass
        elif self.store_param_remainders:
            shard_bf16_buffers = [
                torch.empty([max_shard_size], dtype=torch.bfloat16, device=self.device)
                for _ in range(self.pipeline_size)
            ]
            shard_fp32_buffers = [
                torch.empty([max_shard_size], dtype=torch.float32, device=self.device)
                for _ in range(self.pipeline_size)
            ]
        else:
            shard_buffers = [
                torch.empty([max_shard_size], dtype=self.dtype, device=self.device)
                for _ in range(self.pipeline_size)
            ]

        # Synchronize streams
        main_stream = torch.cuda.current_stream()
        for stream in self._pipeline_streams:
            stream.wait_stream(main_stream)

        def pack_param_shard(bucket_id: int) -> torch.Tensor:
            """Pack local shard of param values into contiguous buffer"""

            # Stream objects
            stream_id = bucket_id % self.pipeline_size
            stream = self._pipeline_streams[stream_id]

            # Bucket objects
            bucket = self.state["buckets"][bucket_id]
            shard_size = bucket.shard_size

            # Case 1: Param state is already packed
            if self.store_params:
                return bucket.params_shard

            # Case 2: Pack BF16 model params with 16-bit remainders
            if self.store_param_remainders:
                with torch.cuda.stream(stream):
                    # Pack bf16 param values
                    shard_bf16 = shard_bf16_buffers[stream_id][:shard_size]
                    buffers_in = []
                    buffers_out = []
                    for fragment in bucket.fragments:
                        if not fragment.in_local_shard:
                            continue
                        param_id = fragment.param_id
                        param_group_id = fragment.param_group_id
                        param_range = slice(*fragment.shard_param_range)
                        shard_range = slice(*fragment.shard_range)
                        param = self.param_groups[param_group_id]["params"][param_id]
                        buffers_in.append(param.view(-1)[param_range])
                        buffers_out.append(shard_bf16[shard_range])
                    _multi_tensor_copy(
                        buffers_in,
                        buffers_out,
                        dummy_overflow_buf=self._dummy_overflow_buf,
                    )

                    # Reconstruct fp32 from bf16 and remainders
                    shard = shard_fp32_buffers[stream_id][:shard_size]
                    _bf16_rem_to_fp32(
                        shard_bf16,
                        bucket.param_remainders_shard,
                        shard,
                    )
                    return shard

            # Case 3: Pack model params
            with torch.cuda.stream(stream):
                shard = shard_buffers[stream_id][:shard_size]
                buffers_in = []
                buffers_out = []
                for fragment in bucket.fragments:
                    if not fragment.in_local_shard:
                        continue
                    param_id = fragment.param_id
                    param_group_id = fragment.param_group_id
                    param_range = slice(*fragment.shard_param_range)
                    shard_range = slice(*fragment.shard_range)
                    param = self.param_groups[param_group_id]["params"][param_id]
                    buffers_in.append(param.view(-1)[param_range])
                    buffers_out.append(shard[shard_range])
                _multi_tensor_copy(
                    buffers_in,
                    buffers_out,
                    dummy_overflow_buf=self._dummy_overflow_buf,
                )
                return shard

        def start_gather(bucket_id: int, shard: torch.Tensor) -> None:
            """Launch gather on bucket shards

            Communication is done on main stream to ensure consistent
            ordering. Bucket shards are gathered into root rank.

            """

            # Stream objects
            stream_id = bucket_id % self.pipeline_size
            stream = self._pipeline_streams[stream_id]

            # Initialize gather buffer on root rank
            bucket_shards = None
            if self.distributed_rank == 0:
                # Workspace buffer
                bucket = self.state["buckets"][bucket_id]
                bucket_size = bucket.bucket_size
                bucket_buffer = bucket_buffers[stream_id][:bucket_size]

                # Shards in workspace buffer
                shard_size = bucket.shard_size
                bucket_shards = [
                    bucket_buffer[i * shard_size : (i + 1) * shard_size]
                    for i in range(self.distributed_size)
                ]

            # Gather shards into root rank
            main_stream.wait_stream(stream)
            torch.distributed.gather(
                shard,
                bucket_shards,
                dst=self.process_group_root,
                group=self.distributed_process_group,
            )
            stream.wait_stream(main_stream)

        def finish_gather(bucket_id: int, state_dict_key: str) -> None:
            """Finish gather on bucket shards

            Data is copied into state dict CPU buffers on the root
            rank.

            Splitting the NCCL gather and the CPU memcpys into
            separate stages helps achieve good overlap when kernel
            launches are serialized with
            CUDA_DEVICE_MAX_CONNECTIONS=1. In particular, the pipeline
            calls start_gather(bucket_id+1) before
            finish_gather(bucket_id).

            """
            if self.distributed_rank != 0:
                return

            # Stream objects
            stream_id = bucket_id % self.pipeline_size
            stream = self._pipeline_streams[stream_id]

            # Bucket objects
            bucket = self.state["buckets"][bucket_id]
            bucket_size = bucket.bucket_size
            bucket_buffer = bucket_buffers[stream_id][:bucket_size]

            # Update state dict
            with torch.cuda.stream(stream):
                for fragment in bucket.fragments:
                    param_range = slice(*fragment.param_range)
                    bucket_range = slice(*fragment.bucket_range)
                    param_group_id = fragment.param_group_id
                    param_id = fragment.param_id
                    index = state_dict["param_groups"][param_group_id]["params"][
                        param_id
                    ]
                    state_buffer = state_dict["state"][index][state_dict_key]
                    state_fragment = state_buffer.view(-1)[param_range]
                    bucket_fragment = bucket_buffer[bucket_range]
                    state_fragment.copy_(bucket_fragment, non_blocking=True)

        # Gather param state
        for bucket_id in range(num_buckets):
            shard = pack_param_shard(bucket_id)
            start_gather(bucket_id, shard)
            if bucket_id > 0:
                finish_gather(bucket_id - 1, "param")
            if bucket_id == num_buckets - 1:
                finish_gather(bucket_id, "param")

        # Gather exp_avg state
        for bucket_id in range(num_buckets):
            shard = self.state["buckets"][bucket_id].exp_avg_shard
            start_gather(bucket_id, shard)
            if bucket_id > 0:
                finish_gather(bucket_id - 1, "exp_avg")
            if bucket_id == num_buckets - 1:
                finish_gather(bucket_id, "exp_avg")

        # Gather exp_avg_sq state
        for bucket_id in range(num_buckets):
            shard = self.state["buckets"][bucket_id].exp_avg_sq_shard
            start_gather(bucket_id, shard)
            if bucket_id > 0:
                finish_gather(bucket_id - 1, "exp_avg_sq")
            if bucket_id == num_buckets - 1:
                finish_gather(bucket_id, "exp_avg_sq")

        # Synchronize GPU
        for stream in self._pipeline_streams:
            main_stream.wait_stream(stream)
        main_stream.synchronize()

        # Return state dict on root rank
        if self.distributed_rank == 0:
            return state_dict
        else:
            return {}

    def load_state_dict(self, state_dict: dict) -> None:
        """Load optimizer state"""

        # Deprecated v1 format
        if "buckets" in state_dict["state"] or "gathered_states" in state_dict["state"]:
            self._load_state_dict_v1(state_dict)
            return

        # Default v2 format
        self._load_state_dict_v2(state_dict)

    def _load_state_dict_v1(self, state_dict: dict) -> None:
        """Load optimizer state (deprecated v1 format)

        Parallel configuration (e.g. process group sizes) and
        optimizer options must match between saving and loading the
        optimizer state.

        """
        warnings.warn(
            "Loading checkpoint in deprecated v1 format. "
            "Future support is not guaranteed."
        )

        # State dict contains state for all ranks
        if "gathered_states" in state_dict:
            # Deallocate distributed optimizer state to reduce GPU
            # memory usage
            if "buckets" in self.state:
                del self.state["buckets"]

            # Get state for current rank and parse byte string
            state_bytes = state_dict["gathered_states"][self.distributed_rank]
            state_bytes = io.BytesIO(state_bytes.numpy())
            state_dict = torch.load(state_bytes)

        super().load_state_dict(state_dict)

    @torch.no_grad()
    def _load_state_dict_v2(self, state_dict: dict) -> None:
        """Load optimizer state (default v2 format)

        The parallel configuration and optimizer options are allowed
        to differ between saving and loading the model.

        """

        # Make sure params are initialized
        self.init_params()

        # Finish any asynchronous communication
        self.grad_sync()
        self.param_sync()

        # Load step count
        self.state["step"] = state_dict["state"]["step"]

        # Load state for each param
        for param in self.parameters():
            # Get param index in state dict
            fragment = self.state[param]["fragments"][0]
            param_id = fragment.param_id
            param_group_id = fragment.param_group_id
            index = state_dict["param_groups"][param_group_id]["params"][param_id]

            # Buffers in state dict
            param_state = state_dict["state"][index]["param"].view(-1)
            exp_avg = state_dict["state"][index]["exp_avg"].view(-1)
            exp_avg_sq = state_dict["state"][index]["exp_avg_sq"].view(-1)

            # Copy to local shard of state buckets
            for fragment in self.state[param]["fragments"]:
                if not fragment.in_local_shard:
                    continue
                bucket = self.state["buckets"][fragment.bucket_id]
                param_start, param_end = fragment.shard_param_range
                shard_start, shard_end = fragment.shard_range
                if bucket.params_shard is not None:
                    bucket.params_shard[shard_start:shard_end].copy_(
                        param_state[param_start:param_end],
                        non_blocking=True,
                    )
                if bucket.param_remainders_shard is not None:
                    param_state_int16 = param_state.unsqueeze(-1).view(torch.int16)
                    bucket.param_remainders_shard[shard_start:shard_end].copy_(
                        param_state_int16[param_start:param_end, 0],
                        non_blocking=True,
                    )
                bucket.exp_avg_shard[shard_start:shard_end].copy_(
                    exp_avg[param_start:param_end],
                    non_blocking=True,
                )
                bucket.exp_avg_sq_shard[shard_start:shard_end].copy_(
                    exp_avg_sq[param_start:param_end],
                    non_blocking=True,
                )

        # Synchronize GPU
        torch.cuda.current_stream().synchronize()<|MERGE_RESOLUTION|>--- conflicted
+++ resolved
@@ -2313,18 +2313,14 @@
                 group["weight_decay"],
             )
 
-<<<<<<< HEAD
     ### TODO Handle checkpoint with multiple dtypes
 
-    def state_dict(self, gather_on_root: bool = True) -> dict:
-=======
     def state_dict(
         self,
         *,
         v1_format: bool = False,
         gather_on_root: Optional[bool] = None,
     ) -> Optional[dict]:
->>>>>>> bc4be41c
         """Get dictionary containing optimizer state
 
         Gathers optimizer state on the process group's root rank and
